// Boost.Geometry (aka GGL, Generic Geometry Library)
// QuickBook Example

// Copyright (c) 2011 Barend Gehrels, Amsterdam, the Netherlands.

// Use, modification and distribution is subject to the Boost Software License,
// Version 1.0. (See accompanying file LICENSE_1_0.txt or copy at
// http://www.boost.org/LICENSE_1_0.txt)

//[register_point_2d
//` Show the use of the macro BOOST_GEOMETRY_REGISTER_POINT_2D

#include <iostream>
#include <boost/geometry.hpp>
#include <boost/geometry/geometries/register/point.hpp>

/*< Somewhere, any legacy point struct is defined >*/
struct legacy_point
{
    double x, y;
};

BOOST_GEOMETRY_REGISTER_POINT_2D(legacy_point, double, cs::cartesian, x, y) /*< The magic: adapt it to Boost.Geometry Point Concept >*/

int main()
{
    legacy_point p1, p2;

    namespace bg = boost::geometry;

<<<<<<< HEAD
    /*< Any Boost.Geometry function can be used for legacy point now. Here: assign and distance >*/
=======
    /*< Any Boost.Geometry function can be used for legacy point now. Here: assign_values and distance >*/
>>>>>>> 8e1c6442
    bg::assign_values(p1, 1, 1);
    bg::assign_values(p2, 2, 2);

    double d = bg::distance(p1, p2);

    std::cout << "Distance: " << d << std::endl;

    return 0;
}

//]


//[register_point_2d_output
/*`
Output:
[pre
Distance: 1.41421
]
*/
//]<|MERGE_RESOLUTION|>--- conflicted
+++ resolved
@@ -28,11 +28,7 @@
 
     namespace bg = boost::geometry;
 
-<<<<<<< HEAD
-    /*< Any Boost.Geometry function can be used for legacy point now. Here: assign and distance >*/
-=======
     /*< Any Boost.Geometry function can be used for legacy point now. Here: assign_values and distance >*/
->>>>>>> 8e1c6442
     bg::assign_values(p1, 1, 1);
     bg::assign_values(p2, 2, 2);
 

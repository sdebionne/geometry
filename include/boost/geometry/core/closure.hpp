// Boost.Geometry (aka GGL, Generic Geometry Library)

// Copyright (c) 2007-2011 Barend Gehrels, Amsterdam, the Netherlands.
// Copyright (c) 2008-2011 Bruno Lalande, Paris, France.
// Copyright (c) 2009-2011 Mateusz Loskot, London, UK.

// Parts of Boost.Geometry are redesigned from Geodan's Geographic Library
// (geolib/GGL), copyright (c) 1995-2010 Geodan, Amsterdam, the Netherlands.

// Use, modification and distribution is subject to the Boost Software License,
// Version 1.0. (See accompanying file LICENSE_1_0.txt or copy at
// http://www.boost.org/LICENSE_1_0.txt)

#ifndef BOOST_GEOMETRY_CORE_CLOSURE_HPP
#define BOOST_GEOMETRY_CORE_CLOSURE_HPP


#include <boost/mpl/assert.hpp>
#include <boost/mpl/int.hpp>
#include <boost/range.hpp>
#include <boost/type_traits/remove_const.hpp>

#include <boost/geometry/core/ring_type.hpp>
#include <boost/geometry/core/tag.hpp>
#include <boost/geometry/core/tags.hpp>

namespace boost { namespace geometry
{


/*!
\brief Enumerates options for defining if polygons are open or closed
\ingroup enum
\details The enumeration closure_selector describes options for if a polygon is
    open or closed. In a closed polygon the very first point (per ring) should 
    be equal to the very last point.
    The specific closing property of a polygon type is defined by the closure 
    metafunction. The closure metafunction defines a value, which is one of the 
    values enumerated in the closure_selector

\qbk{
[heading See also]
[link geometry.reference.core.closure The closure metafunction]
}
*/
enum closure_selector
{
    /// Rings are open: first point and last point are different, algorithms 
    /// close them explicitly on the fly
    open = 0,
    /// Rings are closed: first point and last point must be the same
    closed = 1,
    /// (Not yet implemented): algorithms first figure out if ring must be 
    /// closed on the fly
    closure_undertermined = -1
};

namespace traits
{

/*!
    \brief Traits class indicating if points within a
        ring or (multi)polygon are closed (last point == first point),
        open or not known.
    \ingroup traits
    \par Geometries:
        - ring
    \tparam G geometry
*/
template <typename G>
struct closure
{
    static const closure_selector value = closed;
};


} // namespace traits


#ifndef DOXYGEN_NO_DETAIL
namespace core_detail { namespace closure
{

struct closed
{
    static const closure_selector value = geometry::closed;
};


/// Metafunction to define the minimum size of a ring:
/// 3 for open rings, 4 for closed rings
template <closure_selector Closure>
struct minimum_ring_size {};

template <>
struct minimum_ring_size<geometry::closed> : boost::mpl::int_<4> {};

template <>
struct minimum_ring_size<geometry::open> : boost::mpl::int_<3> {};


}} // namespace detail::point_order
#endif // DOXYGEN_NO_DETAIL



#ifndef DOXYGEN_NO_DISPATCH
namespace core_dispatch
{

template <typename Tag, typename Geometry>
struct closure
{
    BOOST_MPL_ASSERT_MSG
        (
            false, NOT_IMPLEMENTED_FOR_THIS_GEOMETRY_TYPE
            , (types<Geometry>)
        );
};

template <typename Box>
struct closure<point_tag, Box> : public core_detail::closure::closed {};

template <typename Box>
struct closure<box_tag, Box> : public core_detail::closure::closed {};

template <typename Box>
struct closure<segment_tag, Box> : public core_detail::closure::closed {};

template <typename LineString>
struct closure<linestring_tag, LineString> 
    : public core_detail::closure::closed {};


template <typename Ring>
struct closure<ring_tag, Ring>
{
    static const closure_selector value 
        = geometry::traits::closure<Ring>::value;
};

// Specialization for polygon: the closure is the closure of its rings
template <typename Polygon>
struct closure<polygon_tag, Polygon>
{
    static const closure_selector value = core_dispatch::closure
        <
            ring_tag,
            typename ring_type<polygon_tag, Polygon>::type
        >::value ;
};


} // namespace core_dispatch
#endif // DOXYGEN_NO_DISPATCH


/*!
<<<<<<< HEAD
\brief \brief_meta{value, closure (clockwise\, counterclockwise), \meta_geometry_type}
=======
\brief \brief_meta{value, closure (clockwise\, counterclockwise), 
    \meta_geometry_type}
>>>>>>> 8e1c6442
\tparam Geometry \tparam_geometry
\ingroup core

\qbk{[include reference/core/closure.qbk]}
*/
template <typename Geometry>
struct closure
{
    static const closure_selector value = core_dispatch::closure
        <
            typename tag<Geometry>::type,
            typename boost::remove_const<Geometry>::type
        >::value;
};


}} // namespace boost::geometry


#endif // BOOST_GEOMETRY_CORE_CLOSURE_HPP<|MERGE_RESOLUTION|>--- conflicted
+++ resolved
@@ -156,12 +156,8 @@
 
 
 /*!
-<<<<<<< HEAD
-\brief \brief_meta{value, closure (clockwise\, counterclockwise), \meta_geometry_type}
-=======
 \brief \brief_meta{value, closure (clockwise\, counterclockwise), 
     \meta_geometry_type}
->>>>>>> 8e1c6442
 \tparam Geometry \tparam_geometry
 \ingroup core
 

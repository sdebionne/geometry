// Boost.Geometry (aka GGL, Generic Geometry Library)

// Copyright (c) 2007-2011 Barend Gehrels, Amsterdam, the Netherlands.
// Copyright (c) 2008-2011 Bruno Lalande, Paris, France.
// Copyright (c) 2009-2011 Mateusz Loskot, London, UK.

// Parts of Boost.Geometry are redesigned from Geodan's Geographic Library
// (geolib/GGL), copyright (c) 1995-2010 Geodan, Amsterdam, the Netherlands.

// Use, modification and distribution is subject to the Boost Software License,
// Version 1.0. (See accompanying file LICENSE_1_0.txt or copy at
// http://www.boost.org/LICENSE_1_0.txt)

#ifndef BOOST_GEOMETRY_CORE_TAG_HPP
#define BOOST_GEOMETRY_CORE_TAG_HPP


#include <boost/mpl/assert.hpp>
#include <boost/type_traits/remove_const.hpp>

#include <boost/geometry/core/tags.hpp>


namespace boost { namespace geometry
{

namespace traits
{

/*!
\brief Traits class to attach a tag to a geometry
\details All geometries should implement a traits::tag<G>::type metafunction to indicate their
    own geometry type.
\ingroup traits
\par Geometries:
    - all geometries
\par Specializations should provide:
    - typedef XXX_tag type; (point_tag, box_tag, ...)
\tparam Geometry geometry
*/
template <typename Geometry, typename Enable = void>
struct tag
{
    typedef void type;
};

} // namespace traits


/*!
\brief \brief_meta{type, tag, \meta_geometry_type}
<<<<<<< HEAD
=======
\details With Boost.Geometry, tags are the driving force of the tag dispatching
    mechanism. The tag metafunction is therefore used in every free function.
>>>>>>> 8e1c6442
\tparam Geometry \tparam_geometry 
\ingroup core

\qbk{[include reference/core/tag.qbk]}
*/
template <typename Geometry>
struct tag
{
    typedef typename traits::tag
        <
            typename boost::remove_const<Geometry>::type
        >::type type;
};

}} // namespace boost::geometry

#endif // BOOST_GEOMETRY_CORE_TAG_HPP<|MERGE_RESOLUTION|>--- conflicted
+++ resolved
@@ -49,11 +49,8 @@
 
 /*!
 \brief \brief_meta{type, tag, \meta_geometry_type}
-<<<<<<< HEAD
-=======
 \details With Boost.Geometry, tags are the driving force of the tag dispatching
     mechanism. The tag metafunction is therefore used in every free function.
->>>>>>> 8e1c6442
 \tparam Geometry \tparam_geometry 
 \ingroup core
 

--- conflicted
+++ resolved
@@ -29,8 +29,6 @@
 #include <boost/geometry/extensions/index/rtree/filters.hpp>
 
 #include <boost/geometry/extensions/index/rtree/node/node.hpp>
-
-#include <boost/geometry/extensions/index/rtree/node_proxy.hpp>
 
 #include <boost/geometry/extensions/index/algorithms/is_valid.hpp>
 
@@ -79,26 +77,21 @@
     BOOST_COPYABLE_AND_MOVABLE(rtree)
 
 public:
-    typedef detail::rtree::node_proxy<
-        Value, Parameters, Translator, Allocator
-    > node_proxy_type;
-
-    typedef typename node_proxy_type::value_type value_type;
-    typedef typename node_proxy_type::translator_type translator_type;
-    typedef typename node_proxy_type::indexable_type indexable_type;
-    typedef typename node_proxy_type::box_type box_type;
-
-<<<<<<< HEAD
-    typedef typename node_proxy_type::allocator_type allocator_type;
-    typedef typename node_proxy_type::size_type size_type;
-=======
+    typedef Value value_type;
+    typedef Translator translator_type;
+    typedef typename translator::indexable_type<Translator>::type indexable_type;
+    typedef typename index::default_box_type<indexable_type>::type box_type;
+
+    typedef typename detail::rtree::options_type<Parameters>::type options_type;
+    typedef typename options_type::node_tag node_tag;
+
     typedef Allocator allocator_type;
     typedef detail::rtree::allocators<allocator_type, value_type, typename options_type::parameters_type, box_type, node_tag> allocators_type;
     typedef typename allocators_type::size_type size_type;
->>>>>>> 321143ef
-
-    typedef typename node_proxy_type::node node;
-    typedef typename node_proxy_type::leaf leaf;
+
+    typedef typename detail::rtree::node<value_type, typename options_type::parameters_type, box_type, allocators_type, node_tag>::type node;
+    typedef typename detail::rtree::internal_node<value_type, typename options_type::parameters_type, box_type, allocators_type, node_tag>::type internal_node;
+    typedef typename detail::rtree::leaf<value_type, typename options_type::parameters_type, box_type, allocators_type, node_tag>::type leaf;
 
     /*!
     The constructor.
@@ -107,11 +100,13 @@
     \param translator   The translator object.
     \param allocator    The allocator object.
     */
-    inline explicit rtree(Parameters parameters = Parameters(), translator_type const& translator = translator_type(), allocator_type allocator = allocator_type())
+    inline explicit rtree(Parameters parameters = Parameters(), translator_type const& translator = translator_type(), Allocator allocator = Allocator())
         : m_values_count(0)
         , m_root(0)
         , m_leafs_level(0)
-        , m_node_proxy(parameters, translator, allocator)
+        , m_parameters(parameters)
+        , m_translator(translator)
+        , m_allocators(allocator)
     {
         this->create();
     }
@@ -130,7 +125,9 @@
         : m_values_count(0)
         , m_root(0)
         , m_leafs_level(0)
-        , m_node_proxy(parameters, translator, allocator)
+        , m_parameters(parameters)
+        , m_translator(translator)
+        , m_allocators(allocator)
     {
         this->create();
         this->insert(first, last);
@@ -149,7 +146,9 @@
     The copy constructor.
     */
     inline rtree(rtree const& src)
-        : m_node_proxy(src.m_node_proxy)
+        : m_parameters(src.m_parameters)
+        , m_translator(src.m_translator)
+        , m_allocators(src.m_allocators)
     {
         //TODO use Boost.Container allocator_traits_type::select_on_container_copy_construction()
 
@@ -168,9 +167,9 @@
     The copy constructor.
     */
     inline rtree(rtree const& src, Allocator const& allocator)
-        : m_node_proxy(src.m_node_proxy.parameters(),
-                       src.m_node_proxy.translator(),
-                       allocator)
+        : m_parameters(src.m_parameters)
+        , m_translator(src.m_translator)
+        , m_allocators(allocator)
     {
         try
         {
@@ -190,7 +189,9 @@
         : m_values_count(src.m_values_count)
         , m_root(src.m_root)
         , m_leafs_level(src.m_leafs_level)
-        , m_node_proxy(src.m_node_proxy)
+        , m_parameters(src.m_parameters)
+        , m_translator(src.m_translator)
+        , m_allocators(src.m_allocators)
     {
         src.m_values_count = 0;
         src.m_root = 0;
@@ -207,20 +208,11 @@
 
         if ( !this->empty() )
             this->destroy(*this);
-<<<<<<< HEAD
-
-        //TODO use Boost.Container allocator_traits_type::propagate_on_container_move_assignment
-        m_node_proxy = node_proxy_type(
-            src.m_node_proxy.parameters(),
-            src.m_node_proxy.translator(),
-            m_node_proxy.allocator());
-=======
         
         m_parameters = src.m_parameters;
         m_translator = src.m_translator;
         //TODO use Boost.Container allocator_traits_type::propagate_on_container_move_assignment
         //m_allocators = src.m_allocators;
->>>>>>> 321143ef
 
         try
         {
@@ -246,22 +238,12 @@
         if ( !this->empty() )
             this->destroy(*this);
 
-<<<<<<< HEAD
-        //TODO use Boost.Container allocator_traits_type::propagate_on_container_move_assignment
-        m_node_proxy = node_proxy_type(
-            src.m_node_proxy.parameters(),
-            src.m_node_proxy.translator(),
-            m_node_proxy.allocator());
-
-        if ( m_node_proxy.allocator() == src.m_node_proxy.allocator() )
-=======
         m_parameters = src.m_parameters;
         m_translator = src.m_translator;
         //TODO use Boost.Container allocator_traits_type::propagate_on_container_move_assignment
         //m_allocators = src.m_allocators;
 
         if ( m_allocators.allocator == src.m_allocators.allocator )
->>>>>>> 321143ef
         {
             m_values_count = src.m_values_count;
             src.m_values_count = 0;
@@ -293,16 +275,19 @@
     */
     inline void insert(value_type const& value)
     {
-        BOOST_GEOMETRY_INDEX_ASSERT(index::is_valid(m_node_proxy.indexable(value)), "Indexable is invalid");
+        BOOST_GEOMETRY_INDEX_ASSERT(index::is_valid(m_translator(value)), "Indexable is invalid");
 
         try
         {
             detail::rtree::visitors::insert<
                 value_type,
                 value_type,
-                node_proxy_type,
-                typename node_proxy_type::options_type::insert_tag
-            > insert_v(m_root, m_leafs_level, value, m_node_proxy);
+                options_type,
+                translator_type,
+                box_type,
+                allocators_type,
+                typename options_type::insert_tag
+            > insert_v(m_root, m_leafs_level, value, m_parameters, m_translator, m_allocators);
 
             detail::rtree::apply_visitor(insert_v, *m_root);
 
@@ -343,8 +328,11 @@
         {
             detail::rtree::visitors::remove<
                 value_type,
-                node_proxy_type
-            > remove_v(m_root, m_leafs_level, value, m_node_proxy);
+                options_type,
+                translator_type,
+                box_type,
+                allocators_type
+            > remove_v(m_root, m_leafs_level, value, m_parameters, m_translator, m_allocators);
 
             detail::rtree::apply_visitor(remove_v, *m_root);
 
@@ -389,8 +377,8 @@
     template <typename Predicates, typename OutIter>
     inline size_type query(Predicates const& pred, OutIter out_it) const
     {
-        detail::rtree::visitors::query<value_type, node_proxy_type, Predicates, OutIter>
-            find_v(m_node_proxy, pred, out_it);
+        detail::rtree::visitors::query<value_type, options_type, translator_type, box_type, allocators_type, Predicates, OutIter>
+            find_v(m_translator, pred, out_it);
 
         detail::rtree::apply_visitor(find_v, *m_root);
 
@@ -549,8 +537,8 @@
             return result;
         }
 
-        detail::rtree::visitors::children_box<value_type, node_proxy_type>
-            children_box_v(m_node_proxy);
+        detail::rtree::visitors::children_box<value_type, options_type, translator_type, box_type, allocators_type>
+            children_box_v(m_translator);
 
         detail::rtree::apply_visitor(children_box_v, *m_root);
 
@@ -581,14 +569,14 @@
     }
 
     /*!
-    Returns the node proxy object.
+    Returns the translator object.
     This function is not a part of the 'official' interface.
 
-    \return     The node proxy object.
-    */
-    inline node_proxy_type const& node_proxy() const
-    {
-        return m_node_proxy;
+    \return     The translator object.
+    */
+    inline translator_type const& translator() const
+    {
+        return  m_translator;
     }
 
     /*!
@@ -621,7 +609,7 @@
     {
         assert(0 == m_root);
 
-        m_root = detail::rtree::create<leaf>(m_node_proxy);
+        m_root = detail::rtree::create_node<allocators_type, leaf>::apply(m_allocators);
         m_values_count = 0;
         m_leafs_level = 0;
     }
@@ -633,10 +621,7 @@
     */
     inline void destroy(rtree & t)
     {
-        detail::rtree::visitors::destroy<
-            value_type,
-            node_proxy_type
-        > del_v(t.m_root, t.m_node_proxy);
+        detail::rtree::visitors::destroy<value_type, options_type, translator_type, box_type, allocators_type> del_v(t.m_root, t.m_allocators);
         detail::rtree::apply_visitor(del_v, *t.m_root);
 
         t.m_root = 0;
@@ -652,10 +637,7 @@
     */
     inline void copy(rtree const& src, rtree & dst) const
     {
-        detail::rtree::visitors::copy<
-            value_type,
-            node_proxy_type
-        > copy_v(dst.m_node_proxy);
+        detail::rtree::visitors::copy<value_type, options_type, translator_type, box_type, allocators_type> copy_v(dst.m_allocators);
         detail::rtree::apply_visitor(copy_v, *src.m_root);
 
         dst.m_root = copy_v.result;
@@ -674,7 +656,7 @@
 
         typedef detail::rtree::visitors::nearest_one<
             value_type,
-            node_proxy_type,
+            translator_type,
             point_type
         > result_type;
 
@@ -682,11 +664,14 @@
 
         detail::rtree::visitors::nearest<
             value_type,
-            node_proxy_type,
+            options_type,
+            translator_type,
+            box_type,
+            allocators_type,
             DistancesPredicates,
             Predicates,
             result_type
-        > nearest_v(m_node_proxy, dpred, pred, result);
+        > nearest_v(m_parameters, m_translator, dpred, pred, result);
 
         detail::rtree::apply_visitor(nearest_v, *m_root);
 
@@ -704,7 +689,7 @@
 
         typedef detail::rtree::visitors::nearest_k<
             value_type,
-            node_proxy_type,
+            translator_type,
             point_type
         > result_type;
 
@@ -712,11 +697,14 @@
 
         detail::rtree::visitors::nearest<
             value_type,
-            node_proxy_type,
+            options_type,
+            translator_type,
+            box_type,
+            allocators_type,
             DistancesPredicates,
             Predicates,
             result_type
-        > nearest_v(m_node_proxy, dpred, pred, result);
+        > nearest_v(m_parameters, m_translator, dpred, pred, result);
 
         detail::rtree::apply_visitor(nearest_v, *m_root);
 
@@ -727,7 +715,9 @@
     node *m_root;
     size_type m_leafs_level;
 
-    node_proxy_type m_node_proxy;
+    Parameters m_parameters;
+    translator_type m_translator;
+    allocators_type m_allocators;
 };
 
 /*!

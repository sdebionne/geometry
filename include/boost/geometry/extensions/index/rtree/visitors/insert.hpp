--- conflicted
+++ resolved
@@ -336,13 +336,8 @@
         {
             // update old node's box
             m_traverse_data.current_element().first = n_box;
-<<<<<<< HEAD
-            // add new node to the parent's children
-            m_traverse_data.parent_elements().push_back(additional_nodes[0]);
-=======
             // add new node to parent's children
             m_traverse_data.parent_elements().push_back(additional_nodes[0]);                                     // MAY THROW, STRONG (V, E: alloc, copy)
->>>>>>> d385e62b
         }
         // node is the root - add level
         else

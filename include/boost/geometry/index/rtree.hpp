--- conflicted
+++ resolved
@@ -118,13 +118,8 @@
 \par IndexableGetter
 The object of IndexableGetter type translates from Value to Indexable each time r-tree requires it. Which means that this
 operation is done for each Value access. Therefore the IndexableGetter should return the Indexable by
-<<<<<<< HEAD
-const reference instead of a value. Default one can translate all types adapted to Point
-or Box concepts (called Indexables). It also handles <tt>std::pair<Indexable, T></tt> and
-=======
 const reference instead of a value. Default one can translate all types adapted to Point, Box or Segment
 concepts (called Indexables). It also handles <tt>std::pair<Indexable, T></tt> and
->>>>>>> 2ec55364
 <tt>boost::tuple<Indexable, ...></tt>. For example, if <tt>std::pair<Box, int></tt> is stored in the
 container, the default IndexableGetter translates from <tt>std::pair<Box, int> const&</tt> to <tt>Box const&</tt>.
 
@@ -808,7 +803,6 @@
             break;
     }
     \endverbatim
-<<<<<<< HEAD
 
     \par Throws
     If predicates copy throws.
@@ -888,87 +882,6 @@
     If predicates copy throws.
     If allocation throws.
 
-=======
-
-    \par Throws
-    If predicates copy throws.
-    If allocation throws.
-
-    \param predicates   Predicates.
-    
-    \return             The iterator pointing at the begin of the query range.
-    */
-    template <typename Predicates>
-    const_query_iterator qbegin(Predicates const& predicates) const
-    {
-        return const_query_iterator(qbegin_(predicates));
-    }
-
-    /*!
-    \brief Returns the query iterator pointing at the end of the query range.
-
-    This method returns the iterator which may be used to check if the query has ended.
-    
-    \par Example
-    \verbatim    
-    for ( Rtree::const_query_iterator it = tree.qbegin(bgi::nearest(pt, 10000)) ;
-          it != tree.qend() ; ++it )
-    {
-        // do something with value
-        if ( has_enough_nearest_values() )
-            break;
-    }
-    \endverbatim
-
-    \par Throws
-    Nothing
-    
-    \return             The iterator pointing at the end of the query range.
-    */
-    const_query_iterator qend() const
-    {
-        return const_query_iterator();
-    }
-
-#ifndef BOOST_GEOMETRY_INDEX_DETAIL_EXPERIMENTAL
-private:
-#endif
-    /*!
-    \brief Returns the query iterator pointing at the begin of the query range.
-
-    This method returns the iterator which may be used to perform iterative queries. For the information
-    about the predicates which may be passed to this method see query().
-    
-    The type of the returned iterator depends on the type of passed Predicates but the iterator of this type
-    may be assigned to the variable of const_query_iterator type. If you'd like to use the type of the iterator
-    returned by this method you may get the type e.g. by using C++11 decltype or Boost.Typeof library.
-    This iterator may be compared with iterators returned by both versions of qend() method.
-
-    \par Example
-    \verbatim
-    // Store the result in the container using std::copy() - it requires both iterators of the same type
-    std::copy(tree.qbegin(bgi::intersects(box)), tree.qend(bgi::intersects(box)), std::back_inserter(result));
-
-    // Store the result in the container using std::copy() and type-erased iterators
-    Rtree::const_query_iterator first = tree.qbegin(bgi::intersects(box));
-    Rtree::const_query_iterator last = tree.qend();
-    std::copy(first, last, std::back_inserter(result));
-
-    // Boost.Typeof
-    typedef BOOST_TYPEOF(tree.qbegin(bgi::nearest(pt, 10000))) Iter;
-    for ( Iter it = tree.qbegin(bgi::nearest(pt, 10000)) ; it != tree.qend() ; ++it )
-    {
-        // do something with value
-        if ( has_enough_nearest_values() )
-            break;
-    }
-    \endverbatim
-
-    \par Throws
-    If predicates copy throws.
-    If allocation throws.
-
->>>>>>> 2ec55364
     \param predicates   Predicates.
     
     \return             The iterator pointing at the begin of the query range.
@@ -1077,16 +990,10 @@
     // Boost.Typeof
     typedef BOOST_TYPEOF(tree.qbegin(bgi::nearest(pt, 10000))) Iter;
     for ( Iter it = tree.qbegin(bgi::nearest(pt, 10000)) ; it != tree.qend() ; ++it )
-<<<<<<< HEAD
     {
         // do something with value
         if ( has_enough_nearest_values() )
             break;
-=======
-    {
-        // do something with value
-        if ( has_enough_nearest_values() )
-            break;
     }
     \endverbatim
 
@@ -1099,24 +1006,8 @@
     qend_() const
     {
         return detail::rtree::iterators::end_query_iterator<value_type, allocators_type>();
->>>>>>> 2ec55364
-    }
-    \endverbatim
-
-<<<<<<< HEAD
-    \par Throws
-    Nothing
-    
-    \return             The iterator pointing at the end of the query range.
-    */
-    detail::rtree::iterators::end_query_iterator<value_type, allocators_type>
-    qend_() const
-    {
-        return detail::rtree::iterators::end_query_iterator<value_type, allocators_type>();
-    }
-
-=======
->>>>>>> 2ec55364
+    }
+
 public:
 
     /*!

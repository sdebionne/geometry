--- conflicted
+++ resolved
@@ -36,13 +36,9 @@
 #include <boost/geometry/views/closeable_view.hpp>
 #include <boost/geometry/views/reversible_view.hpp>
 
-<<<<<<< HEAD
-#include <boost/geometry/algorithms/detail/overlay/append_no_dups_or_spikes.hpp>
-=======
 #include <boost/geometry/algorithms/detail/overlay/append_no_duplicates.hpp>
 #include <boost/geometry/algorithms/detail/overlay/append_no_dups_or_spikes.hpp>
 
->>>>>>> 2ec55364
 
 namespace boost { namespace geometry
 {
@@ -111,11 +107,7 @@
 
         for (size_type i = 0; i < count; ++i, ++it)
         {
-<<<<<<< HEAD
-            detail::overlay::append_no_dups_or_spikes(current_output, *it);
-=======
             detail::overlay::append_no_dups_or_spikes(current_output, *it, robust_policy);
->>>>>>> 2ec55364
         }
     }
 };
@@ -176,12 +168,8 @@
 
         for (size_type i = 0; i < count; ++i, ++it)
         {
-<<<<<<< HEAD
-            detail::overlay::append_no_dups_or_spikes(current_output, *it);
-=======
             append_to_output(current_output, *it, robust_policy,
                              boost::integral_constant<bool, RemoveSpikes>());
->>>>>>> 2ec55364
         }
     }
 };
@@ -246,12 +234,8 @@
         //    (see comments in ring-version)
         for (int i = 0; i < count; i++, index++)
         {
-<<<<<<< HEAD
-            detail::overlay::append_no_dups_or_spikes(current_output, bp[index % 5]);
-=======
             detail::overlay::append_no_dups_or_spikes(current_output,
                 bp[index % 5], robust_policy);
->>>>>>> 2ec55364
 
         }
     }

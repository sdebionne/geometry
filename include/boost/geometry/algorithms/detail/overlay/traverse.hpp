--- conflicted
+++ resolved
@@ -13,10 +13,6 @@
 
 #include <boost/range.hpp>
 
-<<<<<<< HEAD
-#include <boost/geometry/algorithms/detail/overlay/append_no_dups_or_spikes.hpp>
-=======
->>>>>>> 2ec55364
 #include <boost/geometry/algorithms/detail/overlay/backtrack_check_si.hpp>
 #include <boost/geometry/algorithms/detail/overlay/copy_segments.hpp>
 #include <boost/geometry/algorithms/detail/overlay/turn_info.hpp>
@@ -146,12 +142,8 @@
         seg_id = info.seg_id;
     }
 
-<<<<<<< HEAD
-    detail::overlay::append_no_dups_or_spikes(current_output, ip->point);
-=======
     detail::overlay::append_no_dups_or_spikes(current_output, ip->point,
         robust_policy);
->>>>>>> 2ec55364
 
     return true;
 }
@@ -291,12 +283,8 @@
                             set_visited_for_continue(*it, *iit);
 
                             ring_type current_output;
-<<<<<<< HEAD
-                            geometry::append(current_output, it->point);
-=======
                             detail::overlay::append_no_dups_or_spikes(current_output,
                                 it->point, robust_policy);
->>>>>>> 2ec55364
 
                             turn_iterator current = it;
                             turn_operation_iterator_type current_iit = iit;

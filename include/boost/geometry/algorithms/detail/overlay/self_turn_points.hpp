--- conflicted
+++ resolved
@@ -270,17 +270,7 @@
 {
     concept::check<Geometry const>();
 
-<<<<<<< HEAD
-    typedef detail::overlay::get_turn_info
-                        <
-                            typename point_type<Geometry>::type,
-                            typename point_type<Geometry>::type,
-                            typename boost::range_value<Turns>::type,
-                            detail::overlay::assign_null_policy
-                        > TurnPolicy;
-=======
     typedef detail::overlay::get_turn_info<detail::overlay::assign_null_policy> turn_policy;
->>>>>>> 2ec55364
 
     dispatch::self_get_turn_points
             <

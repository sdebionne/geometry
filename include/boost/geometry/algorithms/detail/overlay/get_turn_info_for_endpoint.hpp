// Boost.Geometry (aka GGL, Generic Geometry Library)

// Copyright (c) 2007-2012 Barend Gehrels, Amsterdam, the Netherlands.

// This file was modified by Oracle on 2013, 2014.
// Modifications copyright (c) 2013-2014 Oracle and/or its affiliates.

// Use, modification and distribution is subject to the Boost Software License,
// Version 1.0. (See accompanying file LICENSE_1_0.txt or copy at
// http://www.boost.org/LICENSE_1_0.txt)

// Contributed and/or modified by Adam Wulkiewicz, on behalf of Oracle

#ifndef BOOST_GEOMETRY_ALGORITHMS_DETAIL_OVERLAY_GET_TURN_INFO_FOR_ENDPOINT_HPP
#define BOOST_GEOMETRY_ALGORITHMS_DETAIL_OVERLAY_GET_TURN_INFO_FOR_ENDPOINT_HPP

#include <boost/geometry/algorithms/detail/overlay/get_turn_info.hpp>

namespace boost { namespace geometry {

#ifndef DOXYGEN_NO_DETAIL
namespace detail { namespace overlay {

// TURN_OPERATION

enum turn_position { position_middle, position_front, position_back };

template <typename SegmentRatio>
struct turn_operation_linear
    : public turn_operation<SegmentRatio>
{
    turn_operation_linear()
        : position(position_middle)
        , is_collinear(false)
    {}

    turn_position position;
    bool is_collinear; // valid only for Linear geometry
};

// IS_SPIKE
    
template <typename Point>
inline bool is_spike_of_collinear(model::referring_segment<Point const> const& s1,
                                  model::referring_segment<Point const> const& s2)
{
    typedef strategy_intersection
        <
            typename cs_tag<Point>::type, Point, Point, Point
        > si;
        
    typedef typename si::segment_intersection_strategy_type strategy;
        
    typename strategy::return_type result = strategy::apply(s1, s2);
        
    return result.template get<0>().count == 2;
}

template <typename Point1, typename Point2>
inline bool is_spike_p(side_calculator<Point1, Point2> const& side_calc,
                       model::referring_segment<Point1 const> const& p1,
                       model::referring_segment<Point1 const> const& p2)
{
    if ( side_calc.pk_wrt_p1() == 0 )
    {
        int const qk_p1 = side_calc.qk_wrt_p1();
        int const qk_p2 = side_calc.qk_wrt_p2();
                
        if ( qk_p1 == -qk_p2 )
        {
            if ( qk_p1 == 0 )
            {
                return is_spike_of_collinear(p1, p2);
            }
                        
            return true;
        }
    }
        
    return false;
}

template <typename Point1, typename Point2>
inline bool is_spike_q(side_calculator<Point1, Point2> const& side_calc,
                       model::referring_segment<Point2 const> const& q1,
                       model::referring_segment<Point2 const> const& q2)
{
    if ( side_calc.qk_wrt_q1() == 0 )
    {
        int const pk_q1 = side_calc.pk_wrt_q1();
        int const pk_q2 = side_calc.pk_wrt_q2();
                
        if ( pk_q1 == -pk_q2 )
        {
            if ( pk_q1 == 0 )
            {
                return is_spike_of_collinear(q1, q2);
            }
                        
            return true;
        }
    }
        
    return false;
}

template <typename Point1, typename Point2>
inline bool is_spike_p(Point1 const& pi, Point1 const& pj, Point1 const& pk,
                       Point2 const& qi, Point2 const& qj, Point2 const& qk)
{
    typedef model::referring_segment<Point1 const> segment_type1;
    segment_type1 p1(pi, pj), p2(pj, pk);
    side_calculator<Point1, Point2> side_calc(pi, pj, pk, qi, qj, qk);
    return is_spike_p(side_calc, p1, p2);
}

template <typename Point1, typename Point2>
inline bool is_spike_q(Point1 const& pi, Point1 const& pj, Point1 const& pk,
                       Point2 const& qi, Point2 const& qj, Point2 const& qk)
{
    typedef model::referring_segment<Point2 const> segment_type2;
    segment_type2 q1(qi, qj), q2(qj, qk);
    side_calculator<Point1, Point2> side_calc(pi, pj, pk, qi, qj, qk);
    return is_spike_q(side_calc, q1, q2);
}

// SEGMENT_INTERSECTION RESULT

//                   C  H0  H1  A0  A1   O              IP1 IP2

// D0 and D1 == 0

// |-------->        2   0   0   0   0   F              i/i x/x
// |-------->
//
// |-------->        2   0   0   0   0   T              i/x x/i
// <--------|
//
// |----->           1   0   0   0   0   T              x/x
//       <-----|
//

// |--------->       2   0   0   0   1   T              i/x x/i
//      <----|
//
// |--------->       2   0   0   0   0   F              i/i x/x
//      |---->
//
// |--------->       2   0   0  -1   1   F              i/i u/x
// |---->
//
// |--------->       2   0   0  -1   0   T              i/x u/i
// <----|

// |------->         2   0   0   1  -1   F   and        i/i x/u
//     |------->     2   0   0  -1   1   F   symetric   i/i u/x
// |------->
//
//     |------->     2   0   0  -1  -1   T              i/u u/i
// <-------|
//
// |------->         2   0   0   1   1   T              i/x x/i
//     <-------|
//
// |-------->        2   0   0  -1   1   F              i/i u/x
//   |---->
//
// |-------->        2   0   0  -1   1   T              i/x u/i
//   <----|

//       |----->     1  -1  -1  -1  -1   T              u/u
// <-----|
//
//       |----->     1  -1   0  -1   0   F   and        u/x
// |----->           1   0  -1   0  -1   F   symetric   x/u
//       |----->

// D0 or D1 != 0

//          ^
//          |
//          +        1  -1   1  -1   1   F   and        u/x  (P is vertical)
// |-------->        1   1  -1   1  -1   F   symetric   x/u  (P is horizontal)
// ^
// |
// +
//
//          +
//          |
//          v
// |-------->        1   1   1   1   1   F              x/x  (P is vertical)
//
// ^
// |
// +
// |-------->        1  -1  -1  -1  -1   F              u/u  (P is vertical)
//
//      ^
//      |
//      +
// |-------->        1   0  -1   0  -1   F              u/u  (P is vertical)
//
//      +
//      |
//      v
// |-------->        1   0   1   0   1   F              u/x  (P is vertical)
//

template <typename AssignPolicy, bool EnableFirst, bool EnableLast>
struct get_turn_info_for_endpoint
{
    BOOST_STATIC_ASSERT(EnableFirst || EnableLast);

    template<typename Point1,
             typename Point2,
             typename TurnInfo,
             typename IntersectionResult,
             typename OutputIterator
    >
    static inline bool apply(Point1 const& pi, Point1 const& pj, Point1 const& pk,
                             Point2 const& qi, Point2 const& qj, Point2 const& qk,
                             bool is_p_first, bool is_p_last,
                             bool is_q_first, bool is_q_last,
                             TurnInfo const& tp_model,
                             IntersectionResult const& result,
                             method_type /*method*/,
                             OutputIterator out)
    {
        std::size_t ip_count = result.template get<0>().count;
        // no intersection points
        if ( ip_count == 0 )
            return false;

        int segment_index0 = tp_model.operations[0].seg_id.segment_index;
        int segment_index1 = tp_model.operations[1].seg_id.segment_index;
        BOOST_ASSERT(segment_index0 >= 0 && segment_index1 >= 0);

        if ( !is_p_first && !is_p_last && !is_q_first && !is_q_last )
            return false;

        operation_type p_operation0 = operation_none;
        operation_type q_operation0 = operation_none;
        operation_type p_operation1 = operation_none;
        operation_type q_operation1 = operation_none;
        bool p0i, p0j, q0i, q0j; // assign false?
        bool p1i, p1j, q1i, q1j; // assign false?

        bool opposite = result.template get<1>().opposite;

        {
            int p_how = result.template get<1>().how_a;
            int q_how = result.template get<1>().how_b;
            int p_arrival = result.template get<1>().arrival[0];
            int q_arrival = result.template get<1>().arrival[1];
            bool same_dirs = result.template get<1>().dir_a == 0 && result.template get<1>().dir_b == 0;

            handle_segment(is_p_first, is_p_last, p_how, p_arrival,
                           is_q_first, is_q_last, q_how, q_arrival,
                           opposite, ip_count, same_dirs,
                           result.template get<0>().intersections[0],
                           result.template get<0>().intersections[1],
                           p_operation0, q_operation0, p_operation1, q_operation1,
                           p0i, p0j, q0i, q0j,
                           p1i, p1j, q1i, q1j,
                           pi, pj, pk, qi, qj, qk);
        }

        bool append0_last
            = analyse_segment_and_assign_ip(pi, pj, pk, qi, qj, qk,
                                            is_p_first, is_p_last, is_q_first, is_q_last,
                                            p0i, p0j, q0i, q0j,
                                            p_operation0, q_operation0,
                                            tp_model, result, 0, out);

        // NOTE: opposite && ip_count == 1 may be true!

        // don't ignore only for collinear opposite
        bool result_ignore_ip0 = append0_last && ( ip_count == 1 || !opposite );

        if ( p_operation1 == operation_none )
            return result_ignore_ip0;
        
        bool append1_last
            = analyse_segment_and_assign_ip(pi, pj, pk, qi, qj, qk,
                                            is_p_first, is_p_last, is_q_first, is_q_last,
                                            p1i, p1j, q1i, q1j,
                                            p_operation1, q_operation1,
                                            tp_model, result, 1, out);

        // don't ignore only for collinear opposite
        bool result_ignore_ip1 = append1_last && !opposite /*&& ip_count == 2*/;

        return result_ignore_ip0 || result_ignore_ip1;
    }

    // TODO remove how_a and how_b
    template<typename Point, typename Point1, typename Point2>
    static inline
    void handle_segment(bool /*first_a*/, bool last_a, int how_a, int arrival_a,
                        bool /*first_b*/, bool last_b, int how_b, int arrival_b,
                        bool opposite, std::size_t ip_count, bool same_dirs/*collinear*/,
                        Point const& ip0, Point const& /*ip1*/,
                        operation_type & op0_a, operation_type & op0_b,
                        operation_type & op1_a, operation_type & op1_b,
                        bool & i0_a, bool & j0_a, bool & i0_b, bool & j0_b,
                        bool & i1_a, bool & j1_a, bool & i1_b, bool & j1_b,
                        Point1 const& pi, Point1 const& /*pj*/, Point1 const& /*pk*/,
                        Point2 const& qi, Point2 const& /*qj*/, Point2 const& /*qk*/)
    {
        namespace ov = overlay;

        i0_a = false; j0_a = false; i0_b = false; j0_b = false;
        i1_a = false; j1_a = false; i1_b = false; j1_b = false;

        if ( same_dirs )
        {
            if ( ip_count == 2 )
            {
                BOOST_ASSERT( how_a == 0 && how_b == 0 );

                if ( !opposite )
                {
                    op0_a = operation_intersection;
                    op0_b = operation_intersection;
                    op1_a = union_or_blocked_same_dirs(arrival_a, last_a);
                    op1_b = union_or_blocked_same_dirs(arrival_b, last_b);

                    i0_a = equals::equals_point_point(pi, ip0);
                    i0_b = equals::equals_point_point(qi, ip0);
                    j1_a = arrival_a != -1;
                    j1_b = arrival_b != -1;
                }
                else
                {
                    op0_a = operation_intersection;
                    op0_b = union_or_blocked_same_dirs(arrival_b, last_b);
                    op1_a = union_or_blocked_same_dirs(arrival_a, last_a);
                    op1_b = operation_intersection;

                    i0_a = arrival_b != 1;
                    j0_b = arrival_b != -1;
                    j1_a = arrival_a != -1;
                    i1_b = arrival_a != 1;
                }
            }
            else
            {
                BOOST_ASSERT(ip_count == 1);
                op0_a = union_or_blocked_same_dirs(arrival_a, last_a);
                op0_b = union_or_blocked_same_dirs(arrival_b, last_b);

                i0_a = arrival_a == -1;
                i0_b = arrival_b == -1;
                j0_a = arrival_a == 0;
                j0_b = arrival_b == 0;
            }
        }
        else
        {
            op0_a = union_or_blocked_different_dirs(arrival_a, last_a);
            op0_b = union_or_blocked_different_dirs(arrival_b, last_b);

            i0_a = arrival_a == -1;
            i0_b = arrival_b == -1;
            j0_a = arrival_a == 1;
            j0_b = arrival_b == 1;
        }
    }

    // only if collinear (same_dirs)
    static inline operation_type union_or_blocked_same_dirs(int arrival, bool is_last)
    {
        if ( arrival == 1 )
            return operation_blocked;
        else if ( arrival == -1 )
            return operation_union;
        else
            return is_last ? operation_blocked : operation_union;
            //return operation_blocked;
    }

    // only if not collinear (!same_dirs)
    static inline operation_type union_or_blocked_different_dirs(int arrival, bool is_last)
    {
        if ( arrival == 1 )
            //return operation_blocked;
            return is_last ? operation_blocked : operation_union;
        else
            return operation_union;
    }

    template <typename Point1,
              typename Point2,
              typename TurnInfo,
              typename IntersectionResult,
              typename OutputIterator>
    static inline
    bool analyse_segment_and_assign_ip(Point1 const& pi, Point1 const& pj, Point1 const& pk,
                                       Point2 const& qi, Point2 const& qj, Point2 const& qk,
                                       bool is_p_first, bool is_p_last,
                                       bool is_q_first, bool is_q_last,
                                       bool is_pi_ip, bool is_pj_ip,
                                       bool is_qi_ip, bool is_qj_ip,
                                       operation_type p_operation,
                                       operation_type q_operation,
                                       TurnInfo const& tp_model,
                                       IntersectionResult const& result,
                                       int ip_index,
                                       OutputIterator out)
    {
#ifdef BOOST_GEOMETRY_DEBUG_GET_TURNS_LINEAR_LINEAR
        // may this give false positives for INTs?
        typename IntersectionResult::point_type const&
            inters_pt = result.template get<0>().intersections[ip_index];
        BOOST_ASSERT(is_pi_ip == equals::equals_point_point(pi, inters_pt));
        BOOST_ASSERT(is_qi_ip == equals::equals_point_point(qi, inters_pt));
        BOOST_ASSERT(is_pj_ip == equals::equals_point_point(pj, inters_pt));
        BOOST_ASSERT(is_qj_ip == equals::equals_point_point(qj, inters_pt));
#endif

        // TODO - calculate first/last only if needed
        bool is_p_first_ip = is_p_first && is_pi_ip;
        bool is_p_last_ip = is_p_last && is_pj_ip;
        bool is_q_first_ip = is_q_first && is_qi_ip;
        bool is_q_last_ip = is_q_last && is_qj_ip;
        bool append_first = EnableFirst && (is_p_first_ip || is_q_first_ip);
        bool append_last = EnableLast && (is_p_last_ip || is_q_last_ip);

        if ( append_first || append_last )
        {
            bool handled = handle_internal(pi, pj, pk, qi, qj, qk,
                                           is_p_first_ip, is_p_last_ip,
                                           is_q_first_ip, is_q_last_ip,
                                           is_qi_ip, is_qj_ip,
                                           tp_model, result, ip_index, p_operation, q_operation);
            if ( !handled )
            {
                handle_internal(qi, qj, qk, pi, pj, pk,
                                is_q_first_ip, is_q_last_ip,
                                is_p_first_ip, is_p_last_ip,
                                is_pi_ip, is_pj_ip,
                                tp_model, result, ip_index, q_operation, p_operation);
            }

            if ( p_operation != operation_none )
            {
<<<<<<< HEAD
                method_type method = endpoint_ip_method(is_pi_ip, is_pj_ip, is_qi_ip, is_qj_ip);
                turn_position p_pos = ip_position(is_p_first_ip, is_p_last_ip);
                turn_position q_pos = ip_position(is_q_first_ip, is_q_last_ip);

                // handle spikes

                // P is spike and should be handled
                if ( !is_p_last && is_pj_ip
                  && result.template get<0>().count == 2
                  && is_spike_p(pi, pj, pk, qi, qj, qk) )
                {
                    assign(pi, qi, result, ip, method, operation_blocked, q_operation,
                           p_pos, q_pos, tp_model, out);
                    assign(pi, qi, result, ip, method, operation_intersection, q_operation,
                           p_pos, q_pos, tp_model, out);
                }
                // Q is spike and should be handled
                else if ( !is_q_last && is_qj_ip
                       && result.template get<0>().count == 2
                       && is_spike_q(pi, pj, pk, qi, qj, qk) )
                {
                    assign(pi, qi, result, ip, method, p_operation, operation_blocked,
                           p_pos, q_pos, tp_model, out);
                    assign(pi, qi, result, ip, method, p_operation, operation_intersection,
                           p_pos, q_pos, tp_model, out);
                }
                // no spikes
                else
                {
                    assign(pi, qi, result, ip, method, p_operation, q_operation,
                        p_pos, q_pos, tp_model, out);
                }
=======
                assign(pi, qi, result, ip_index,
                       endpoint_ip_method(is_pi_ip, is_pj_ip, is_qi_ip, is_qj_ip),
                       p_operation, q_operation,
                       ip_position(is_p_first_ip, is_p_last_ip),
                       ip_position(is_q_first_ip, is_q_last_ip),
                       tp_model, out);
>>>>>>> 9e78d642
            }
        }

        return append_last;
    }

    // TODO: IT'S ALSO PROBABLE THAT ALL THIS FUNCTION COULD BE INTEGRATED WITH handle_segment
    //       however now it's lazily calculated and then it would be always calculated

    template<typename Point1,
             typename Point2,
             typename TurnInfo,
             typename IntersectionResult
    >
    static inline bool handle_internal(Point1 const& i1, Point1 const& j1, Point1 const& /*k1*/,
                                       Point2 const& i2, Point2 const& j2, Point2 const& k2,
                                       bool first1, bool last1,
                                       bool first2, bool last2,
                                       bool ip_i2, bool ip_j2,
                                       TurnInfo const& tp_model,
                                       IntersectionResult const& result,
                                       int ip_index,
                                       operation_type & op1, operation_type & op2)
    {
        boost::ignore_unused_variable_warning(ip_index);
        boost::ignore_unused_variable_warning(tp_model);

        if ( !first2 && !last2 )
        {
            if ( first1 )
            {
#ifdef BOOST_GEOMETRY_DEBUG_GET_TURNS_LINEAR_LINEAR
                // may this give false positives for INTs?
                typename IntersectionResult::point_type const&
                    inters_pt = result.template get<0>().intersections[ip_index];
                BOOST_ASSERT(ip_i2 == equals::equals_point_point(i2, inters_pt));
                BOOST_ASSERT(ip_j2 == equals::equals_point_point(j2, inters_pt));
#endif
                if ( ip_i2 )
                {
                    // don't output this IP - for the first point of other geometry segment
                    op1 = operation_none;
                    op2 = operation_none;
                    return true;
                }
                else if ( ip_j2 )
                {
// NOTE: this conversion may be problematic
                    Point1 i2_conv;
                    geometry::convert(i2, i2_conv);
                    side_calculator<Point1, Point2> side_calc(i2_conv, i1, j1, i2, j2, k2);

                    std::pair<operation_type, operation_type>
                        operations = operations_of_equal(side_calc);

// TODO: must the above be calculated?
// wouldn't it be enough to check if segments are collinear?

                    if ( operations_both(operations, operation_continue) )
                    {
                        // THIS IS WRT THE ORIGINAL SEGMENTS! NOT THE ONES ABOVE!
                        bool opposite = result.template get<1>().opposite;

                        op1 = operation_intersection;
                        op2 = opposite ? operation_union : operation_intersection;
                    }
                    else
                    {
                        BOOST_ASSERT(operations_combination(operations, operation_intersection, operation_union));
                        //op1 = operation_union;
                        //op2 = operation_union;
                    }

                    return true;
                }
                // else do nothing - shouldn't be handled this way
            }
            else if ( last1 )
            {
#ifdef BOOST_GEOMETRY_DEBUG_GET_TURNS_LINEAR_LINEAR
                // may this give false positives for INTs?
                typename IntersectionResult::point_type const&
                    inters_pt = result.template get<0>().intersections[ip_index];
                BOOST_ASSERT(ip_i2 == equals::equals_point_point(i2, inters_pt));
                BOOST_ASSERT(ip_j2 == equals::equals_point_point(j2, inters_pt));
#endif
                if ( ip_i2 )
                {
                    // don't output this IP - for the first point of other geometry segment
                    op1 = operation_none;
                    op2 = operation_none;
                    return true;
                }
                else if ( ip_j2 )
                {
// NOTE: this conversion may be problematic
                    Point1 i2_conv;
                    geometry::convert(i2, i2_conv);
                    
                    side_calculator<Point1, Point2> side_calc(i2_conv, j1, i1, i2, j2, k2);
                    
                    std::pair<operation_type, operation_type>
                        operations = operations_of_equal(side_calc);

// TODO: must the above be calculated?
// wouldn't it be enough to check if segments are collinear?

                    if ( operations_both(operations, operation_continue) )
                    {
                        // THIS IS WRT THE ORIGINAL SEGMENTS! NOT THE ONES ABOVE!
                        bool second_going_out = result.template get<0>().count > 1;

                        op1 = operation_blocked;
                        op2 = second_going_out ? operation_union : operation_intersection;
                    }
                    else
                    {
                        BOOST_ASSERT(operations_combination(operations, operation_intersection, operation_union));
                        //op1 = operation_blocked;
                        //op2 = operation_union;
                    }

                    return true;
                }
                // else do nothing - shouldn't be handled this way
            }
            // else do nothing - shouldn't be handled this way
        }

        return false;
    }

    static inline method_type endpoint_ip_method(bool ip_pi, bool ip_pj, bool ip_qi, bool ip_qj)
    {
        if ( (ip_pi || ip_pj) && (ip_qi || ip_qj) )
            return method_touch;
        else
            return method_touch_interior;
    }

    static inline turn_position ip_position(bool is_ip_first_i, bool is_ip_last_j)
    {
        return is_ip_first_i ? position_front :
               ( is_ip_last_j ? position_back : position_middle );
    }

    template <typename Point1,
              typename Point2,
              typename IntersectionResult,
              typename TurnInfo,
              typename OutputIterator>
    static inline void assign(Point1 const& pi, Point2 const& qi,
                              IntersectionResult const& result,
                              int ip_index,
                              method_type method,
                              operation_type op0, operation_type op1,
                              turn_position pos0, turn_position pos1,
                              TurnInfo const& tp_model,
                              OutputIterator out)
    {
        TurnInfo tp = tp_model;
        
        //geometry::convert(ip, tp.point);
        //tp.method = method;
        base_turn_handler::assign_point(tp, method, result.template get<0>(), ip_index);

        tp.operations[0].operation = op0;
        tp.operations[1].operation = op1;
        tp.operations[0].position = pos0;
        tp.operations[1].position = pos1;

        // NOTE: this probably shouldn't be set for the first point
        // for which there is no preceding segment
        if ( result.template get<0>().count > 1 )
        {
            //BOOST_ASSERT( result.template get<1>().dir_a == 0 && result.template get<1>().dir_b == 0 );
            tp.operations[0].is_collinear = true;
            tp.operations[1].is_collinear = true;
        }
        else //if ( result.template get<0>().count == 1 )
        {
            if ( op0 == operation_blocked && op1 == operation_intersection )
            {
                tp.operations[0].is_collinear = true;
            }
            else if ( op0 == operation_intersection && op1 == operation_blocked )
            {
                tp.operations[1].is_collinear = true;
            }
        }

        AssignPolicy::apply(tp, pi, qi, result.template get<0>(), result.template get<1>());
        *out++ = tp;
    }

    template <typename SidePolicy>
    static inline std::pair<operation_type, operation_type> operations_of_equal(SidePolicy const& side)
    {
        int const side_pk_q2 = side.pk_wrt_q2();
        int const side_pk_p = side.pk_wrt_p1();
        int const side_qk_p = side.qk_wrt_p1();

        // If pk is collinear with qj-qk, they continue collinearly.
        // This can be on either side of p1 (== q1), or collinear
        // The second condition checks if they do not continue
        // oppositely
        if ( side_pk_q2 == 0 && side_pk_p == side_qk_p )
        {
            return std::make_pair(operation_continue, operation_continue);
        }

        // If they turn to same side (not opposite sides)
        if ( ! base_turn_handler::opposite(side_pk_p, side_qk_p) )
        {
            int const side_pk_q2 = side.pk_wrt_q2();
            // If pk is left of q2 or collinear: p: union, q: intersection
            if ( side_pk_q2 != -1 )
            {
                return std::make_pair(operation_union, operation_intersection);
            }
            else
            {
               return std::make_pair(operation_intersection, operation_union);
            }
        }
        else
        {
            // They turn opposite sides. If p turns left (or collinear),
           // p: union, q: intersection
            if ( side_pk_p != -1 )
            {
                return std::make_pair(operation_union, operation_intersection);
            }
           else
            {
                return std::make_pair(operation_intersection, operation_union);
            }
        }
   }

    static inline bool operations_both(
                            std::pair<operation_type, operation_type> const& operations,
                            operation_type const op)
    {
        return operations.first == op && operations.second == op;
    }

    static inline bool operations_combination(
                            std::pair<operation_type, operation_type> const& operations,
                            operation_type const op1, operation_type const op2)
    {
        return ( operations.first == op1 && operations.second == op2 )
            || ( operations.first == op2 && operations.second == op1 );
    }
};

}} // namespace detail::overlay
#endif // DOXYGEN_NO_DETAIL

}} // namespace boost::geometry

#endif // BOOST_GEOMETRY_ALGORITHMS_DETAIL_OVERLAY_GET_TURN_INFO_FOR_ENDPOINT_HPP<|MERGE_RESOLUTION|>--- conflicted
+++ resolved
@@ -40,26 +40,28 @@
 
 // IS_SPIKE
     
-template <typename Point>
+template <typename Point, typename RobustPolicy>
 inline bool is_spike_of_collinear(model::referring_segment<Point const> const& s1,
-                                  model::referring_segment<Point const> const& s2)
+                                  model::referring_segment<Point const> const& s2,
+                                  RobustPolicy const& robust_policy)
 {
     typedef strategy_intersection
         <
-            typename cs_tag<Point>::type, Point, Point, Point
+            typename cs_tag<Point>::type, Point, Point, Point, RobustPolicy
         > si;
         
     typedef typename si::segment_intersection_strategy_type strategy;
         
-    typename strategy::return_type result = strategy::apply(s1, s2);
+    typename strategy::return_type result = strategy::apply(s1, s2, robust_policy);
         
     return result.template get<0>().count == 2;
 }
 
-template <typename Point1, typename Point2>
+template <typename Point1, typename Point2, typename RobustPolicy>
 inline bool is_spike_p(side_calculator<Point1, Point2> const& side_calc,
                        model::referring_segment<Point1 const> const& p1,
-                       model::referring_segment<Point1 const> const& p2)
+                       model::referring_segment<Point1 const> const& p2,
+                       RobustPolicy const& robust_policy)
 {
     if ( side_calc.pk_wrt_p1() == 0 )
     {
@@ -70,7 +72,7 @@
         {
             if ( qk_p1 == 0 )
             {
-                return is_spike_of_collinear(p1, p2);
+                return is_spike_of_collinear(p1, p2, robust_policy);
             }
                         
             return true;
@@ -80,10 +82,11 @@
     return false;
 }
 
-template <typename Point1, typename Point2>
+template <typename Point1, typename Point2, typename RobustPolicy>
 inline bool is_spike_q(side_calculator<Point1, Point2> const& side_calc,
                        model::referring_segment<Point2 const> const& q1,
-                       model::referring_segment<Point2 const> const& q2)
+                       model::referring_segment<Point2 const> const& q2,
+                       RobustPolicy const& robust_policy)
 {
     if ( side_calc.qk_wrt_q1() == 0 )
     {
@@ -94,7 +97,7 @@
         {
             if ( pk_q1 == 0 )
             {
-                return is_spike_of_collinear(q1, q2);
+                return is_spike_of_collinear(q1, q2, robust_policy);
             }
                         
             return true;
@@ -104,24 +107,26 @@
     return false;
 }
 
-template <typename Point1, typename Point2>
+template <typename Point1, typename Point2, typename RobustPolicy>
 inline bool is_spike_p(Point1 const& pi, Point1 const& pj, Point1 const& pk,
-                       Point2 const& qi, Point2 const& qj, Point2 const& qk)
+                       Point2 const& qi, Point2 const& qj, Point2 const& qk,
+                       RobustPolicy const& robust_policy)
 {
     typedef model::referring_segment<Point1 const> segment_type1;
     segment_type1 p1(pi, pj), p2(pj, pk);
     side_calculator<Point1, Point2> side_calc(pi, pj, pk, qi, qj, qk);
-    return is_spike_p(side_calc, p1, p2);
+    return is_spike_p(side_calc, p1, p2, robust_policy);
 }
 
-template <typename Point1, typename Point2>
+template <typename Point1, typename Point2, typename RobustPolicy>
 inline bool is_spike_q(Point1 const& pi, Point1 const& pj, Point1 const& pk,
-                       Point2 const& qi, Point2 const& qj, Point2 const& qk)
+                       Point2 const& qi, Point2 const& qj, Point2 const& qk,
+                       RobustPolicy const& robust_policy)
 {
     typedef model::referring_segment<Point2 const> segment_type2;
     segment_type2 q1(qi, qj), q2(qj, qk);
     side_calculator<Point1, Point2> side_calc(pi, pj, pk, qi, qj, qk);
-    return is_spike_q(side_calc, q1, q2);
+    return is_spike_q(side_calc, q1, q2, robust_policy);
 }
 
 // SEGMENT_INTERSECTION RESULT
@@ -215,6 +220,7 @@
              typename Point2,
              typename TurnInfo,
              typename IntersectionResult,
+             typename RobustPolicy,
              typename OutputIterator
     >
     static inline bool apply(Point1 const& pi, Point1 const& pj, Point1 const& pk,
@@ -223,6 +229,7 @@
                              bool is_q_first, bool is_q_last,
                              TurnInfo const& tp_model,
                              IntersectionResult const& result,
+                             RobustPolicy const& robust_policy,
                              method_type /*method*/,
                              OutputIterator out)
     {
@@ -270,7 +277,8 @@
                                             is_p_first, is_p_last, is_q_first, is_q_last,
                                             p0i, p0j, q0i, q0j,
                                             p_operation0, q_operation0,
-                                            tp_model, result, 0, out);
+                                            tp_model, result, 0,
+                                            robust_policy, out);
 
         // NOTE: opposite && ip_count == 1 may be true!
 
@@ -285,7 +293,8 @@
                                             is_p_first, is_p_last, is_q_first, is_q_last,
                                             p1i, p1j, q1i, q1j,
                                             p_operation1, q_operation1,
-                                            tp_model, result, 1, out);
+                                            tp_model, result, 1,
+                                            robust_policy, out);
 
         // don't ignore only for collinear opposite
         bool result_ignore_ip1 = append1_last && !opposite /*&& ip_count == 2*/;
@@ -393,6 +402,7 @@
               typename Point2,
               typename TurnInfo,
               typename IntersectionResult,
+              typename RobustPolicy,
               typename OutputIterator>
     static inline
     bool analyse_segment_and_assign_ip(Point1 const& pi, Point1 const& pj, Point1 const& pk,
@@ -406,6 +416,7 @@
                                        TurnInfo const& tp_model,
                                        IntersectionResult const& result,
                                        int ip_index,
+                                       RobustPolicy const& robust_policy,
                                        OutputIterator out)
     {
 #ifdef BOOST_GEOMETRY_DEBUG_GET_TURNS_LINEAR_LINEAR
@@ -444,7 +455,6 @@
 
             if ( p_operation != operation_none )
             {
-<<<<<<< HEAD
                 method_type method = endpoint_ip_method(is_pi_ip, is_pj_ip, is_qi_ip, is_qj_ip);
                 turn_position p_pos = ip_position(is_p_first_ip, is_p_last_ip);
                 turn_position q_pos = ip_position(is_q_first_ip, is_q_last_ip);
@@ -454,37 +464,29 @@
                 // P is spike and should be handled
                 if ( !is_p_last && is_pj_ip
                   && result.template get<0>().count == 2
-                  && is_spike_p(pi, pj, pk, qi, qj, qk) )
-                {
-                    assign(pi, qi, result, ip, method, operation_blocked, q_operation,
+                  && is_spike_p(pi, pj, pk, qi, qj, qk, robust_policy) )
+                {
+                    assign(pi, qi, result, ip_index, method, operation_blocked, q_operation,
                            p_pos, q_pos, tp_model, out);
-                    assign(pi, qi, result, ip, method, operation_intersection, q_operation,
+                    assign(pi, qi, result, ip_index, method, operation_intersection, q_operation,
                            p_pos, q_pos, tp_model, out);
                 }
                 // Q is spike and should be handled
                 else if ( !is_q_last && is_qj_ip
                        && result.template get<0>().count == 2
-                       && is_spike_q(pi, pj, pk, qi, qj, qk) )
-                {
-                    assign(pi, qi, result, ip, method, p_operation, operation_blocked,
+                       && is_spike_q(pi, pj, pk, qi, qj, qk, robust_policy) )
+                {
+                    assign(pi, qi, result, ip_index, method, p_operation, operation_blocked,
                            p_pos, q_pos, tp_model, out);
-                    assign(pi, qi, result, ip, method, p_operation, operation_intersection,
+                    assign(pi, qi, result, ip_index, method, p_operation, operation_intersection,
                            p_pos, q_pos, tp_model, out);
                 }
                 // no spikes
                 else
                 {
-                    assign(pi, qi, result, ip, method, p_operation, q_operation,
+                    assign(pi, qi, result, ip_index, method, p_operation, q_operation,
                         p_pos, q_pos, tp_model, out);
                 }
-=======
-                assign(pi, qi, result, ip_index,
-                       endpoint_ip_method(is_pi_ip, is_pj_ip, is_qi_ip, is_qj_ip),
-                       p_operation, q_operation,
-                       ip_position(is_p_first_ip, is_p_last_ip),
-                       ip_position(is_q_first_ip, is_q_last_ip),
-                       tp_model, out);
->>>>>>> 9e78d642
             }
         }
 

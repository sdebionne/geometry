--- conflicted
+++ resolved
@@ -119,18 +119,10 @@
                 update<boundary, exterior, '0', TransposeResult>(m_result);
                 m_interrupt_flags |= 8;
             }
-<<<<<<< HEAD
-
-            return m_interrupt_flags != 0xF && !m_result_ptr->interrupt;
-        }
-
-        return !m_result_ptr->interrupt;
-=======
         }
 
         return m_interrupt_flags != 0xF
             && ! m_result.interrupt;
->>>>>>> ccc40d3a
     }
 
 private:
@@ -160,22 +152,11 @@
         }
 
         // TODO:
-<<<<<<< HEAD
-        // handle empty/invalid geometries in a different way than this:
-=======
         // handle empty/invalid geometries in a different way than below?
->>>>>>> ccc40d3a
 
         typedef typename geometry::point_type<Areal>::type point_type;
         point_type dummy;
         bool ok = boost::geometry::point_on_border(dummy, areal);
-<<<<<<< HEAD
-
-        // TODO: for now ignore, later throw an exception?
-        if ( !ok )
-            return true;
-=======
->>>>>>> ccc40d3a
 
         // TODO: for now ignore, later throw an exception?
         if ( !ok )
@@ -277,13 +258,7 @@
                 return;
         }
 
-<<<<<<< HEAD
-// TODO: CALCULATE THE FOLLOWING ONLY IF IT'S REQUIRED BY THE RESULT!
-//       AND ONLY IF IT WAS NOT SET BY THE no_turns_la_areal_pred
-
-=======
         // If 'c' (insersection_boundary) was not found we know that any Ls isn't equal to one of the Rings
->>>>>>> ccc40d3a
         if ( !interrupt_policy.is_boundary_found )
         {
             set<exterior, boundary, '1', TransposeResult>(result);
@@ -505,19 +480,6 @@
             //BOOST_ASSERT( it != last );
 
             overlay::operation_type op = it->operations[op_id].operation;
-<<<<<<< HEAD
-
-            if ( op != overlay::operation_union
-                && op != overlay::operation_intersection
-                && op != overlay::operation_blocked
-                && op != overlay::operation_continue ) // operation_boundary / operation_boundary_intersection
-            {
-                return;
-            }
-
-            segment_identifier const& seg_id = it->operations[op_id].seg_id;
-            segment_identifier const& other_id = it->operations[other_op_id].seg_id;
-=======
 
             if ( op != overlay::operation_union
               && op != overlay::operation_intersection
@@ -529,7 +491,6 @@
 
             segment_identifier const& seg_id = it->operations[op_id].seg_id;
             //segment_identifier const& other_id = it->operations[other_op_id].seg_id;
->>>>>>> ccc40d3a
 
             const bool first_in_range = m_seg_watcher.update(seg_id);
 
@@ -616,11 +577,7 @@
 
             // i/u, c/u
             if ( op == overlay::operation_intersection
-<<<<<<< HEAD
-                || op == overlay::operation_continue ) // operation_boundary/operation_boundary_intersection
-=======
               || op == overlay::operation_continue ) // operation_boundary/operation_boundary_intersection
->>>>>>> ccc40d3a
             {
                 bool no_enters_detected = m_exit_watcher.is_outside();
                 m_exit_watcher.enter(*it);
@@ -666,34 +623,20 @@
 
                     // if we didn't enter in the past, we were outside
                     if ( no_enters_detected
-<<<<<<< HEAD
-                        && !fake_enter_detected
-                        && it->operations[op_id].position != overlay::position_front )
-=======
                       && ! fake_enter_detected
                       && it->operations[op_id].position != overlay::position_front )
->>>>>>> ccc40d3a
                     {
 // TODO: calculate_from_inside() is only needed if the current Linestring is not closed
                         bool from_inside = first_in_range
                                             && calculate_from_inside(geometry,
                                                                     other_geometry,
                                                                     *it);
-<<<<<<< HEAD
 
                         if ( from_inside )
                             update<interior, interior, '1', TransposeResult>(res);
                         else
                             update<interior, exterior, '1', TransposeResult>(res);
 
-=======
-
-                        if ( from_inside )
-                            update<interior, interior, '1', TransposeResult>(res);
-                        else
-                            update<interior, exterior, '1', TransposeResult>(res);
-
->>>>>>> ccc40d3a
                         // if it's the first IP then the first point is outside
                         if ( first_in_range )
                         {
@@ -807,11 +750,7 @@
 
                 // if we're going along a boundary, we exit only if the linestring was collinear
                 if ( m_boundary_counter == 0
-<<<<<<< HEAD
-                    || it->operations[op_id].is_collinear )
-=======
                   || it->operations[op_id].is_collinear )
->>>>>>> ccc40d3a
                 {
                     // notify the exit watcher about the possible exit
                     m_exit_watcher.exit(*it);
@@ -1023,11 +962,7 @@
 
     private:
         exit_watcher<TurnInfo, op_id> m_exit_watcher;
-<<<<<<< HEAD
-        segment_watcher m_seg_watcher;
-=======
         segment_watcher<same_single_geometry> m_seg_watcher;
->>>>>>> ccc40d3a
         TurnInfo * m_previous_turn_ptr;
         overlay::operation_type m_previous_operation;
         unsigned m_boundary_counter;

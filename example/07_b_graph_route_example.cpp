// Boost.Geometry (aka GGL, Generic Geometry Library)

// Copyright (c) 2007-2012 Barend Gehrels, Amsterdam, the Netherlands.
// Copyright (c) 2008-2012 Bruno Lalande, Paris, France.
// Copyright (c) 2009-2012 Mateusz Loskot, London, UK.

// Use, modification and distribution is subject to the Boost Software License,
// Version 1.0. (See accompanying file LICENSE_1_0.txt or copy at
// http://www.boost.org/LICENSE_1_0.txt)
//
// Example showing Boost.Geometry combined with Boost.Graph, calculating shortest routes
// input: two WKT's, provided in subfolder data
// output: text, + an SVG, displayable in e.g. Firefox)


// Second variant, with bundled properties


#include <iostream>
#include <fstream>
#include <iomanip>
#include <limits>

#include <boost/tuple/tuple.hpp>
#include <boost/foreach.hpp>

#include <boost/graph/adjacency_list.hpp>
#include <boost/graph/dijkstra_shortest_paths.hpp>

#include <boost/geometry/geometry.hpp>
#include <boost/geometry/geometries/linestring.hpp>
#include <boost/geometry/io/wkt/read.hpp>

// For output:
#include <boost/geometry/io/svg/svg_mapper.hpp>

// Yes, this example currently uses an extension:

// For distance-calculations over the Earth:
//#include <boost/geometry/extensions/gis/geographic/strategies/andoyer.hpp>



// Read an ASCII file containing WKT's, fill a vector of tuples
// The tuples consist of at least <0> a geometry and <1> an identifying string
template <typename Geometry, typename Tuple, typename Box>
void read_wkt(std::string const& filename, std::vector<Tuple>& tuples, Box& box)
{
    std::ifstream cpp_file(filename.c_str());
    if (cpp_file.is_open())
    {
        while (! cpp_file.eof() )
        {
            std::string line;
            std::getline(cpp_file, line);
            Geometry geometry;
            boost::trim(line);
            if (! line.empty() && ! boost::starts_with(line, "#"))
            {
                std::string name;

                // Split at ';', if any
                std::string::size_type pos = line.find(";");
                if (pos != std::string::npos)
                {
                    name = line.substr(pos + 1);
                    line.erase(pos);

                    boost::trim(line);
                    boost::trim(name);
                }

                Geometry geometry;
                boost::geometry::read_wkt(line, geometry);

                Tuple tuple(geometry, name);

                tuples.push_back(tuple);
                boost::geometry::expand(box, boost::geometry::return_envelope<Box>(geometry));
            }
        }
    }
}



// Define properties for vertex
template <typename Point>
struct bg_vertex_property
{
    bg_vertex_property()
    {
        boost::geometry::assign_zero(location);
    }
    bg_vertex_property(Point const& loc)
    {
        location = loc;
    }

    Point location;
};

// Define properties for edge
template <typename Linestring>
struct bg_edge_property
{
    bg_edge_property(Linestring const& line)
        : m_line(line)
    {
        length = boost::geometry::length(line);
    }

    inline Linestring const& line() const
    {
        return m_line;
    }

    double length;
private :
    Linestring m_line;
};

// Utility function to add a vertex to a graph. It might exist already. Then do not insert,
// but return vertex descriptor back. It might not exist. Then add it (and return).
// To efficiently handle this, a std::map is used.
template <typename M, typename K, typename G>
inline typename boost::graph_traits<G>::vertex_descriptor find_or_insert(M& map, K const& key, G& graph)
{
    typename M::const_iterator it = map.find(key);
    if (it == map.end())
    {
        // Add a vertex to the graph
        typename boost::graph_traits<G>::vertex_descriptor new_vertex
            = boost::add_vertex(bg_vertex_property<typename M::key_type>(key), graph);

        // Add to the map, using POINT as key
        map[key] = new_vertex;
        return new_vertex;
    }
    return it->second;
}

template
<
    typename Graph,
    typename RoadTupleVector,
    typename CityTupleVector
>
void add_roads_and_connect_cities(Graph& graph,
            RoadTupleVector const& roads,
            CityTupleVector& cities)
{
    typedef typename boost::range_value<RoadTupleVector>::type road_type;
    typedef typename boost::tuples::element<0, road_type>::type line_type;
    typedef typename boost::geometry::point_type<line_type>::type point_type;

    typedef typename boost::graph_traits<Graph>::vertex_descriptor vertex_type;

    // Define a map to be used during graph filling
    // Maps from point to vertex-id's
    typedef std::map<point_type, vertex_type, boost::geometry::less<point_type> > map_type;
    map_type map;


    // Fill the graph
    BOOST_FOREACH(road_type const& road, roads)
    {
        line_type const& line = road.template get<0>();
        // Find or add begin/end point of these line
        vertex_type from = find_or_insert(map, line.front(), graph);
        vertex_type to = find_or_insert(map, line.back(), graph);
        boost::add_edge(from, to, bg_edge_property<line_type>(line), graph);
    }

    // Find nearest graph vertex for each city, using the map
    typedef typename boost::range_value<CityTupleVector>::type city_type;
    BOOST_FOREACH(city_type& city, cities)
    {
        double min_distance = 1e300;
        for(typename map_type::const_iterator it = map.begin(); it != map.end(); ++it)
        {
            double dist = boost::geometry::distance(it->first, city.template get<0>());
            if (dist < min_distance)
            {
                min_distance = dist;
                // Set the vertex
                city.template get<2>() = it->second;
            }
        }
    }
}

template <typename Graph, typename Route>
inline void add_edge_to_route(Graph const& graph,
            typename boost::graph_traits<Graph>::vertex_descriptor vertex1,
            typename boost::graph_traits<Graph>::vertex_descriptor vertex2,
            Route& route)
{
    std::pair
        <
            typename boost::graph_traits<Graph>::edge_descriptor,
            bool
        > opt_edge = boost::edge(vertex1, vertex2, graph);
    if (opt_edge.second)
    {
        // Get properties of edge and of vertex
        bg_edge_property<Route> const& edge_prop = graph[opt_edge.first];
        bg_vertex_property
            <
                typename boost::geometry::point_type<Route>::type
            > const& vertex_prop = graph[vertex2];

        // Depending on how edge connects to vertex, copy it forward or backward
        if (boost::geometry::equals(edge_prop.line().front(), vertex_prop.location))
        {
            std::copy(edge_prop.line().begin(), edge_prop.line().end(),
                std::back_inserter(route));
        }
        else
        {
            std::reverse_copy(edge_prop.line().begin(), edge_prop.line().end(),
                std::back_inserter(route));
        }
    }
}


template <typename Graph, typename Route>
inline void build_route(Graph const& graph,
            std::vector<typename boost::graph_traits<Graph>::vertex_descriptor> const& predecessors,
            typename boost::graph_traits<Graph>::vertex_descriptor vertex1,
            typename boost::graph_traits<Graph>::vertex_descriptor vertex2,
            Route& route)
{
    typedef typename boost::graph_traits<Graph>::vertex_descriptor vertex_type;
    vertex_type pred = predecessors[vertex2];

    add_edge_to_route(graph, vertex2, pred, route);
    while (pred != vertex1)
    {
        add_edge_to_route(graph, predecessors[pred], pred, route);
        pred = predecessors[pred];
    }
}


int main()
{
    // Define a point in the Geographic coordinate system (currently spherical-equatorial)
    // (geographic calculations are in an extension; for sample it makes no difference)
    typedef boost::geometry::model::point
        <
            double, 2, boost::geometry::cs::spherical_equatorial<boost::geometry::degree>
        > point_type;

    typedef boost::geometry::model::linestring<point_type> line_type;

    // Define the graph, lateron containing the road network
    // With this, specify bundled properties for vertex and edge,
    // as in http://www.boost.org/doc/libs/1_43_0/libs/graph/doc/bundles.html
    typedef boost::adjacency_list
        <
            boost::vecS, boost::vecS, boost::undirectedS
            , bg_vertex_property<point_type> // bundled
            , bg_edge_property<line_type>
        > graph_type;

    typedef boost::graph_traits<graph_type>::vertex_descriptor vertex_type;


    // Init a bounding box, lateron used to define SVG map
    boost::geometry::model::box<point_type> box;
    boost::geometry::assign_inverse(box);

    graph_type graph;

    // Read the cities
    typedef boost::tuple<point_type, std::string, vertex_type> city_type;
    std::vector<city_type> cities;
    read_wkt<point_type>("data/cities.wkt", cities, box);

    // Read the road network
    typedef boost::tuple<line_type, std::string> road_type;
    std::vector<road_type> roads;
    read_wkt<line_type>("data/roads.wkt", roads, box);


    // Add roads and connect cities
    add_roads_and_connect_cities(graph, roads, cities);

    double const km = 1000.0;
    std::cout << "distances, all in KM" << std::endl
        << std::fixed << std::setprecision(0);

    // To calculate distance, declare and construct a strategy with average earth radius
    boost::geometry::strategy::distance::haversine<double> haversine(6372795.0);
<<<<<<< HEAD
        
=======

>>>>>>> 2ec55364
    // Main functionality: calculate shortest routes from/to all cities

    // For the first one, the complete route is stored as a linestring
    bool first = true;
    line_type route;

    int const n = boost::num_vertices(graph);
    BOOST_FOREACH(city_type const& city1, cities)
    {
        std::vector<vertex_type> predecessors(n);
        std::vector<double> costs(n);

        // Call Dijkstra (without named-parameter to be compatible with all VC)
        boost::dijkstra_shortest_paths(graph, city1.get<2>(),
                &predecessors[0], &costs[0],
                boost::get(&bg_edge_property<line_type>::length, graph),
                boost::get(boost::vertex_index, graph),
                std::less<double>(), std::plus<double>(),
                (std::numeric_limits<double>::max)(), double(),
                boost::dijkstra_visitor<boost::null_visitor>());

        BOOST_FOREACH(city_type const& city2, cities)
        {
            if (! boost::equals(city1.get<1>(), city2.get<1>()))
            {
                double distance = costs[city2.get<2>()] / km;
                double acof = boost::geometry::distance(city1.get<0>(), city2.get<0>(), haversine) / km;

                std::cout
                    << std::setiosflags (std::ios_base::left) << std::setw(15)
                        << city1.get<1>() << " - "
                    << std::setiosflags (std::ios_base::left) << std::setw(15)
                        << city2.get<1>()
                    << " -> through the air: " << std::setw(4) << acof
                    << " , over the road: " << std::setw(4) << distance
                    << std::endl;

                if (first)
                {
                    build_route(graph, predecessors,
                            city1.get<2>(), city2.get<2>(),
                            route);
                    first = false;
                }
            }
        }
    }

#if defined(HAVE_SVG)
    // Create the SVG
    std::ofstream stream("routes.svg");
    boost::geometry::svg_mapper<point_type> mapper(stream, 600, 600);

    // Map roads
    BOOST_FOREACH(road_type const& road, roads)
    {
        mapper.add(road.get<0>());
    }

    BOOST_FOREACH(road_type const& road, roads)
    {
        mapper.map(road.get<0>(),
                "stroke:rgb(128,128,128);stroke-width:1");
    }

    mapper.map(route,
            "stroke:rgb(0, 255, 0);stroke-width:6;opacity:0.5");

    // Map cities
    BOOST_FOREACH(city_type const& city, cities)
    {
        mapper.map(city.get<0>(),
                "fill:rgb(255,255,0);stroke:rgb(0,0,0);stroke-width:1");
        mapper.text(city.get<0>(), city.get<1>(),
                "fill:rgb(0,0,0);font-family:Arial;font-size:10px", 5, 5);
    }
#endif

    return 0;
}<|MERGE_RESOLUTION|>--- conflicted
+++ resolved
@@ -294,11 +294,7 @@
 
     // To calculate distance, declare and construct a strategy with average earth radius
     boost::geometry::strategy::distance::haversine<double> haversine(6372795.0);
-<<<<<<< HEAD
-        
-=======
-
->>>>>>> 2ec55364
+
     // Main functionality: calculate shortest routes from/to all cities
 
     // For the first one, the complete route is stored as a linestring

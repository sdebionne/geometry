# Boost.Geometry Index
#
# Copyright (c) 2011-2013 Adam Wulkiewicz, Lodz, Poland.
#
# Use, modification and distribution is subject to the Boost Software License,
# Version 1.0. (See accompanying file LICENSE_1_0.txt or copy at
# http://www.boost.org/LICENSE_1_0.txt)

rule test_all
{
   local all_rules = ;

   for local fileb in [ glob *.cpp ]
   {
      all_rules += [ run $(fileb) /boost/thread//boost_thread
      :  # additional args
      :  # test-files
      :  # requirements
        <toolset>acc:<linkflags>-lrt
        <toolset>acc-pa_risc:<linkflags>-lrt
        <host-os>hpux,<toolset>gcc:<linkflags>"-Wl,+as,mpas"
<<<<<<< HEAD
        <host-os>windows,<toolset>clang:<linkflags>"-lole32 -loleaut32 -lpsapi -ladvapi32"
=======
#        <toolset>gcc-mingw:<linkflags>"-lole32 -loleaut32 -lpsapi -ladvapi32"
        <toolset>gcc,<target-os>windows:<linkflags>"-lole32 -loleaut32 -lpsapi -ladvapi32" 
        <host-os>windows,<toolset>clang:<linkflags>"-lole32 -loleaut32 -lpsapi -ladvapi32"
        <toolset>msvc:<cxxflags>/bigobj
>>>>>>> 2ec55364
      ] ;
   }

   return $(all_rules) ;
}

test-suite boost-geometry-index-rtree-interprocess : [ test_all r ] : <threading>multi ;<|MERGE_RESOLUTION|>--- conflicted
+++ resolved
@@ -19,14 +19,10 @@
         <toolset>acc:<linkflags>-lrt
         <toolset>acc-pa_risc:<linkflags>-lrt
         <host-os>hpux,<toolset>gcc:<linkflags>"-Wl,+as,mpas"
-<<<<<<< HEAD
-        <host-os>windows,<toolset>clang:<linkflags>"-lole32 -loleaut32 -lpsapi -ladvapi32"
-=======
 #        <toolset>gcc-mingw:<linkflags>"-lole32 -loleaut32 -lpsapi -ladvapi32"
         <toolset>gcc,<target-os>windows:<linkflags>"-lole32 -loleaut32 -lpsapi -ladvapi32" 
         <host-os>windows,<toolset>clang:<linkflags>"-lole32 -loleaut32 -lpsapi -ladvapi32"
         <toolset>msvc:<cxxflags>/bigobj
->>>>>>> 2ec55364
       ] ;
    }
 

--- conflicted
+++ resolved
@@ -201,11 +201,7 @@
 LS search_path;
 
 enum query_mode_type {
-<<<<<<< HEAD
-    qm_knn, qm_c, qm_d, qm_i, qm_o, qm_w, qm_nc, qm_nd, qm_ni, qm_no, qm_nw, qm_all, qm_ri, qm_pi, qm_mpi, qm_si, qm_lsi, qm_path
-=======
     qm_knn, qm_knnb, qm_knns, qm_c, qm_d, qm_i, qm_o, qm_w, qm_nc, qm_nd, qm_ni, qm_no, qm_nw, qm_all, qm_ri, qm_pi, qm_mpi, qm_si, qm_lsi, qm_path
->>>>>>> 2ec55364
 } query_mode = qm_knn;
 
 bool search_valid = false;
@@ -559,84 +555,7 @@
         std::cout << "boxes not found\n";
 }
 
-<<<<<<< HEAD
-template <typename Predicate>
-void query_segment()
-{
-    float x = ( rand() % 1000 ) / 10.0f;
-    float y = ( rand() % 1000 ) / 10.0f;
-    float w = 10.0f - ( rand() % 1000 ) / 50.0f;
-    float h = 10.0f - ( rand() % 1000 ) / 50.0f;
-    w += 0 <= w ? 10 : -10;
-    h += 0 <= h ? 10 : -10;
-
-    boost::geometry::set<0, 0>(search_segment, x - w);
-    boost::geometry::set<0, 1>(search_segment, y - h);
-    boost::geometry::set<1, 0>(search_segment, x + w);
-    boost::geometry::set<1, 1>(search_segment, y + h);
-
-    nearest_boxes.clear();
-    found_count = t.query(Predicate(search_segment), std::back_inserter(nearest_boxes) );
-
-    if ( found_count > 0 )
-    {
-        std::cout << "search segment: ";
-        bgi::detail::utilities::print_indexable(std::cout, P(x-w, y-h));
-        bgi::detail::utilities::print_indexable(std::cout, P(x+w, y+h));
-
-        std::cout << "\nfound: ";
-        for ( size_t i = 0 ; i < nearest_boxes.size() ; ++i )
-        {
-            bgi::detail::utilities::print_indexable(std::cout, nearest_boxes[i]);
-            std::cout << '\n';
-        }
-    }
-    else
-        std::cout << "boxes not found\n";
-}
-
-template <typename Predicate>
-void query_linestring()
-{
-    float x = ( rand() % 1000 ) / 10.0f;
-    float y = ( rand() % 1000 ) / 10.0f;
-    float w = 10 + ( rand() % 1000 ) / 100.0f;
-    float h = 10 + ( rand() % 1000 ) / 100.0f;
-
-    search_linestring.clear();
-    float a = 0;
-    float d = 0;
-    for ( size_t i = 0 ; i < 300 ; ++i, a += 0.05, d += 0.005 )
-    {
-        float xx = x + w * d * ::cos(a);
-        float yy = y + h * d * ::sin(a);
-        search_linestring.push_back(P(xx, yy));
-    }
-
-    nearest_boxes.clear();
-    found_count = t.query(Predicate(search_linestring), std::back_inserter(nearest_boxes) );
-
-    if ( found_count > 0 )
-    {
-        std::cout << "search linestring: ";
-        BOOST_FOREACH(P const& p, search_linestring)
-        {
-            bgi::detail::utilities::print_indexable(std::cout, p);
-            std::cout << ' ';
-        }
-        std::cout << "\nfound: ";
-        for ( size_t i = 0 ; i < nearest_boxes.size() ; ++i )
-        {
-            bgi::detail::utilities::print_indexable(std::cout, nearest_boxes[i]);
-            std::cout << '\n';
-        }
-    }
-    else
-        std::cout << "boxes not found\n";
-}
-=======
 // the function running the correct query based on the query_mode
->>>>>>> 2ec55364
 
 void search()
 {
@@ -747,11 +666,7 @@
     float y1 = boost::geometry::get<0, 1>(s);
     float x2 = boost::geometry::get<1, 0>(s);
     float y2 = boost::geometry::get<1, 1>(s);
-<<<<<<< HEAD
-    float z = bgi::detail::rtree::utilities::view<RTree>(t).depth();
-=======
     float z = depth(cont);
->>>>>>> 2ec55364
 
     glBegin(GL_LINES);
     glVertex3f(x1, y1, z);

// Boost.Geometry (aka GGL, Generic Geometry Library)
// Unit Test

// Copyright (c) 2007-2013 Barend Gehrels, Amsterdam, the Netherlands.
// Copyright (c) 2008-2013 Bruno Lalande, Paris, France.
// Copyright (c) 2009-2013 Mateusz Loskot, London, UK.
// Copyright (c) 2013 Adam Wulkiewicz, Lodz, Poland.

// This file was modified by Oracle on 2014.
// Modifications copyright (c) 2014 Oracle and/or its affiliates.

// Contributed and/or modified by Adam Wulkiewicz, on behalf of Oracle

// Parts of Boost.Geometry are redesigned from Geodan's Geographic Library
// (geolib/GGL), copyright (c) 1995-2010 Geodan, Amsterdam, the Netherlands.

// Use, modification and distribution is subject to the Boost Software License,
// Version 1.0. (See accompanying file LICENSE_1_0.txt or copy at
// http://www.boost.org/LICENSE_1_0.txt)

// Instead of having a separate (and nearly similar) unit test to test multipolygons,
// we now include them here and compile them by default. Only undefining the next line
// will avoid testing multi-geometries
#define BOOST_GEOMETRY_UNIT_TEST_MULTI

#include <geometry_test_common.hpp>

// The include to test
#include <boost/geometry/algorithms/point_on_surface.hpp>

// Helper includes
#include <boost/geometry/algorithms/correct.hpp>
#include <boost/geometry/algorithms/within.hpp>
#include <boost/geometry/io/wkt/wkt.hpp>
#include <boost/geometry/strategies/strategies.hpp>

#include <boost/geometry/geometries/geometries.hpp>
#include <boost/geometry/geometries/point_xy.hpp>

// Include from unit tests
#include <algorithms/test_overlay.hpp>
#include <algorithms/predef_relop.hpp>
#include <algorithms/overlay/overlay_cases.hpp>

#if defined(BOOST_GEOMETRY_UNIT_TEST_MULTI)
#  include <boost/geometry/multi/algorithms/correct.hpp>
#  include <boost/geometry/multi/algorithms/within.hpp>
#  include <boost/geometry/multi/algorithms/detail/extreme_points.hpp>
#  include <boost/geometry/multi/geometries/multi_polygon.hpp>
#  include <boost/geometry/multi/io/wkt/wkt.hpp>
#endif


#if defined(TEST_WITH_SVG)
#  include <boost/geometry/io/svg/svg_mapper.hpp>
#endif

template <typename Geometry>
void test_geometry(std::string const& case_id, Geometry const& geometry, double /*expected_x*/ = 0, double /*expected_y*/ = 0)
{
//std::cout << case_id << std::endl;
    typedef typename bg::point_type<Geometry>::type point_type;

    point_type point;
    bg::point_on_surface(geometry, point);

    BOOST_CHECK_MESSAGE(bg::within(point, geometry),
        case_id << " generated point_on_surface (dim 1) is not within geometry");

#ifdef BOOST_GEOMETRY_POINT_ON_SURFACE_COMPLETE
    // For the algorithm we also check generation in the other dimension
    point_type right_point;
    bg::detail::point_on_surface::calculate_point_on_surface<0>(geometry, right_point);

    BOOST_CHECK_MESSAGE(bg::within(right_point, geometry),
        case_id << " generated point_on_surface (dim 0) is not within geometry");

    point_type returned_point = bg::return_point_on_surface(geometry);
#endif

#if defined(TEST_WITH_SVG)
    {
        std::ostringstream filename;
        filename << "point_on_surface_" << case_id << "_"
            << string_from_type<typename bg::coordinate_type<Geometry>::type>::name()
            << ".svg";

        std::ofstream svg(filename.str().c_str());

        // To map the intermediate products:
        bg::model::linestring<point_type> top_points;
        typedef bg::model::linestring<point_type> intruder_type;
        std::vector<intruder_type> top_intruders;
        bg::extreme_points<1>(geometry, top_points, top_intruders);

#ifdef BOOST_GEOMETRY_POINT_ON_SURFACE_COMPLETE
        bg::model::linestring<point_type> right_points;
        std::vector<bg::model::linestring<point_type> > right_intruders;
        bg::extreme_points<0>(geometry, right_points, right_intruders);
#endif

        bg::svg_mapper<point_type> mapper(svg, 500, 500);
        mapper.add(geometry);
        mapper.map(geometry, "fill-opacity:0.5;fill:rgb(153,204,0);stroke:rgb(153,204,0);stroke-width:1");

        // Top (red/magenta)
        mapper.map(top_points, "stroke:rgb(255,0,0);stroke-width:2");
        BOOST_FOREACH(intruder_type const& intruder, top_intruders)
        {
            mapper.map(intruder, "stroke:rgb(255,0,255);stroke-width:2");
        }
        mapper.map(point, "opacity:0.8;fill:rgb(255,128,0);stroke:rgb(0,0,100);stroke-width:1", 3);

#ifdef BOOST_GEOMETRY_POINT_ON_SURFACE_COMPLETE
        //// Right (blue/cyan)
        // (mostly commented, makes the picture less clear)
        //mapper.map(right_points, "stroke:rgb(0,0,255);stroke-width:2");
        //BOOST_FOREACH(intruder_type const& intruder, right_intruders)
        //{
        //    mapper.map(intruder, "stroke:rgb(0,255,255);stroke-width:2");
        //}
        mapper.map(right_point, "opacity:0.8;fill:rgb(0,128,255);stroke:rgb(0,0,100);stroke-width:1", 3);
#endif
    }
#endif

}

template <typename Geometry>
void test_geometry(std::string const& case_id, std::string const& wkt, double expected_x = 0, double expected_y = 0)
{
    Geometry geometry;
    bg::read_wkt(wkt, geometry);
    bg::correct(geometry);
    test_geometry(case_id, geometry, expected_x, expected_y);
}

template <typename Point>
void test_point_order_and_type()
{
    typedef bg::model::polygon<Point, false, false> ccw_open_polygon;
    typedef bg::model::polygon<Point,  true, false> cw_open_polygon;
    typedef bg::model::polygon<Point, false,  true> ccw_closed_polygon;
    typedef bg::model::polygon<Point,  true,  true> cw_closed_polygon;

    test_geometry<ccw_open_polygon>("with_hole_ccw_open", "POLYGON((0 0,9 0,9 9,0 9),(2 2,2 7,7 7,7 2))", 0, 0);
    test_geometry<cw_open_polygon>("with_hole_cw_open", "POLYGON((0 0,0 9,9 9,9 0),(2 2,7 2,7 7,2 7))", 0, 0);
    test_geometry<ccw_closed_polygon>("with_hole_ccw_closed", "POLYGON((0 0,9 0,9 9,0 9,0 0),(2 2,2 7,7 7,7 2,2 2))", 0, 0);
    test_geometry<cw_closed_polygon>("with_hole_cw_closed", "POLYGON((0 0,0 9,9 9,9 0,0 0),(2 2,7 2,7 7,2 7,2 2))", 0, 0);
}

template <typename Point>
void test_point_order_and_type()
{
    typedef bg::model::polygon<Point> polygon;
    typedef bg::model::polygon<Point, false, false> ccw_open_polygon;
    typedef bg::model::polygon<Point,  true, false> cw_open_polygon;
    typedef bg::model::polygon<Point, false,  true> ccw_closed_polygon;
    typedef bg::model::polygon<Point,  true,  true> cw_closed_polygon;

    test_geometry<ccw_open_polygon>("with_hole_ccw_open", "POLYGON((0 0,9 0,9 9,0 9),(2 2,2 7,7 7,7 2))", 0, 0);
    test_geometry<cw_open_polygon>("with_hole_cw_open", "POLYGON((0 0,0 9,9 9,9 0),(2 2,7 2,7 7,2 7))", 0, 0);
    test_geometry<ccw_closed_polygon>("with_hole_ccw_closed", "POLYGON((0 0,9 0,9 9,0 9,0 0),(2 2,2 7,7 7,7 2,2 2))", 0, 0);
    test_geometry<cw_closed_polygon>("with_hole_cw_closed", "POLYGON((0 0,0 9,9 9,9 0,0 0),(2 2,7 2,7 7,2 7,2 2))", 0, 0);
}

template <typename Point>
void test_all()
{
    typedef bg::model::polygon<Point> polygon;

    // Specific test-cases for point-on-surface:
    test_geometry<polygon>("ice", "polygon((5 0,0 5,1 6,2 5,4 8,6 5,7 6,8 5,9 6,10 5,5 0))", 0, 0);
    test_geometry<polygon>("intruding", "polygon((5 0,0 5,1 6,2 5,4 8,6 5,7 6,8 5,9 6,10 5,7 2,4 7,6 1,5 0))", 0, 0);
    test_geometry<polygon>("intruding2", "polygon((5 0,3 2,4 6,2 3,0 5,1 6,2 5,4 8,6 5,7 6,8 5,9 6,10 5,7 2,4 7,6 1,5 0))", 0, 0);
    test_geometry<polygon>("intruding3", "polygon((5 0,3 2,3 6,2 3,0 5,1 6,3 7,2 5,4 8,6 5,5 7,7 6,8 5,9 6,10 5,7 2,5 6,6 1,5 0))", 0, 0);
    test_geometry<polygon>("intruding4", "polygon((5 0,3 2,3 6,2 3,0 5,1 6,3 7,2 5,4 8,6 5,5 8,7 6,8 5,9 6,10 5,7 2,5 6,6 1,5 0))", 0, 0);
    test_geometry<polygon>("intruding5", "polygon((5 0,3 2,3 6,2 3,0 5,1 6,3 8,2 5,4 8,6 5,5 8,7 6,8 5,9 6,10 5,7 2,5 6,6 1,5 0))", 0, 0);
    test_geometry<polygon>("ice_int", "polygon((5 0,0 5,1 6,2 5,4 8,6 5,7 6,8 5,9 6,10 5,5 0),(3 4,4 3,5 4,4 7,3 4))", 0, 0);
    test_geometry<polygon>("ice_int2", "polygon((5 0,0 5,1 6,2 5,4 8,6 5,7 6,8 5,9 6,10 5,5 0),(4 7,3 4,4 3,5 4,4 7))", 0, 0);
    test_geometry<polygon>("ice_in3", "polygon((5 0,0 5,1 6,2 5,4 8,6 5,7 6,8 5,9 6,10 5,5 0),(3 4,5 4,5 6,3 6,3 4))", 0, 0);
    test_geometry<polygon>("simplex_normal", simplex_normal[0], 0, 0);
    test_geometry<polygon>("sqr", "polygon((0 0,0 5,0 10,5 10,10 10,10 5,10 0,5 0,0 0))", 0, 0);
    test_geometry<polygon>("self_tangent", "polygon((0 0,5 10,10 0,9 0,7 4,8 0,7 0,5 10,3 0,2 0,3 4,1 0,0 0))", 0, 0);
    test_geometry<polygon>("self_tangent2", "polygon((5 0,2 3,4 8,1.5 3.5,0 5,1 6,2 5,4 8,6 5,7 6,8 5,9 6,10 5,5 0))", 0, 0);
    test_geometry<polygon>("self_tangent_int", "polygon((5 0,0 5,1 6,2 5,4 8,6 5,7 6,8 5,9 6,10 5,5 0),(3 4,4 3,5 4,4 8,3 4))", 0, 0);
    test_geometry<polygon>("self_tangent_int2", "polygon((5 0,2 3,3.5 7,1.5 3.5,0 5,1 6,2 5,4 8,6 5,7 6,8 5,9 6,10 5,5 0),(3 4,4 3,5 4,4 8,3 4))", 0, 0);
    test_geometry<polygon>("self_tangent_int3", "polygon((5 0,2 3,4 8,1.5 3.5,0 5,1 6,2 5,4 8,6 5,7 6,8 5,9 6,10 5,5 0),(3 4,4 3,5 4,4 8,3 4))", 0, 0);

    test_geometry<polygon>("self_tangent_int3", "polygon((5 0,2 3,4 8,1.5 3.5,0 5,1 6,2 5,4 8,6 5,7 6,8 5,9 6,10 5,5 0),(3 4,4 3,5 4,4 8,3 4))", 0, 0);
    test_geometry<polygon>("disjoint_simplex0", disjoint_simplex[0], 0, 0);
    test_geometry<polygon>("disjoint_simplex1", disjoint_simplex[1], 0, 0);

    test_geometry<polygon>("ticket_10643", "POLYGON((1074699.93 703064.65, 1074703.90 703064.58, 1074704.53 703061.40, 1074702.10 703054.62, 1074699.93 703064.65))");
    test_geometry<polygon>("ticket_10643_2", "POLYGON((699.93 64.65, 703.90 64.58, 704.53 61.40, 702.10 54.62, 699.93 64.65))");

#if defined(BOOST_GEOMETRY_UNIT_TEST_MULTI)
    {
        typedef bg::model::multi_polygon<polygon> multi_polygon;
        test_geometry<multi_polygon>("mp_simplex", "multipolygon(((0 0,0 5,5 0, 0 0)),((7 1,7 6,10 1,7 1)))", 0, 0);
        // Wrapped polygon in two orders
        test_geometry<multi_polygon>("mp_wrapped1",
                "multipolygon("
                "((4 10,9 11,10 16,11 11,16 10,11 9,10 4,9 9,4 10))"
                ","
                "((0 10,10 20,20 10,10 0,0 10),(10 2,18 10,10 18,2 10,10 2))"
                ")",
                0, 0);
        test_geometry<multi_polygon>("mp_wrapped2",
                "multipolygon("
                "((0 10,10 20,20 10,10 0,0 10),(10 2,18 10,10 18,2 10,10 2))"
                ","
                "((4 10,9 11,10 16,11 11,16 10,11 9,10 4,9 9,4 10))"
                ")",
                0, 0);
    }
#endif


    // Overlay testcases
    test_geometry<polygon>("buffer_mp1", buffer_mp1[0],  0, 0);
    test_geometry<polygon>("buffer_mp2", buffer_mp2[0],  0, 0);
    test_geometry<polygon>("buffer_rt_a", buffer_rt_a[0],  0, 0);
    test_geometry<polygon>("buffer_rt_f", buffer_rt_f[0],  0, 0);
    test_geometry<polygon>("buffer_rt_g", buffer_rt_g[0],  0, 0);
    test_geometry<polygon>("buffer_rt_i", buffer_rt_i[0],  0, 0);
    test_geometry<polygon>("buffer_rt_j", buffer_rt_j[0],  0, 0);
    test_geometry<polygon>("buffer_rt_l", buffer_rt_l[0],  0, 0);
    test_geometry<polygon>("buffer_rt_m1", buffer_rt_m1[0],  0, 0);
    test_geometry<polygon>("buffer_rt_m2", buffer_rt_m2[0],  0, 0);
    test_geometry<polygon>("buffer_rt_n", buffer_rt_n[0],  0, 0);
    test_geometry<polygon>("buffer_rt_q", buffer_rt_q[0],  0, 0);
    test_geometry<polygon>("buffer_rt_r", buffer_rt_r[0],  0, 0);
    test_geometry<polygon>("buffer_rt_t", buffer_rt_t[0],  0, 0);
    test_geometry<polygon>("case_10", case_10[0],  0, 0);
    test_geometry<polygon>("case_11", case_11[0],  0, 0);
    test_geometry<polygon>("case_12", case_12[0],  0, 0);
    test_geometry<polygon>("case_13", case_13[0],  0, 0);
    test_geometry<polygon>("case_14", case_14[0],  0, 0);
    test_geometry<polygon>("case_15", case_15[0],  0, 0);
    test_geometry<polygon>("case_16", case_16[0],  0, 0);
    test_geometry<polygon>("case_17", case_17[0],  0, 0);
    test_geometry<polygon>("case_18", case_18[0],  0, 0);
    test_geometry<polygon>("case_19", case_19[0],  0, 0);
    test_geometry<polygon>("case_1", case_1[0],  0, 0);
    test_geometry<polygon>("case_20", case_20[0],  0, 0);
    test_geometry<polygon>("case_21", case_21[0],  0, 0);
    test_geometry<polygon>("case_22", case_22[0],  0, 0);
    test_geometry<polygon>("case_23", case_23[0],  0, 0);
    test_geometry<polygon>("case_24", case_24[0],  0, 0);
    test_geometry<polygon>("case_25", case_25[0],  0, 0);
    test_geometry<polygon>("case_26", case_26[0],  0, 0);
    test_geometry<polygon>("case_27", case_27[0],  0, 0);
    test_geometry<polygon>("case_28", case_28[0],  0, 0);
    test_geometry<polygon>("case_29", case_29[0],  0, 0);
    test_geometry<polygon>("case_2", case_2[0],  0, 0);
    test_geometry<polygon>("case_30", case_30[0],  0, 0);
    test_geometry<polygon>("case_31", case_31[0],  0, 0);
    test_geometry<polygon>("case_32", case_32[0],  0, 0);
    test_geometry<polygon>("case_33", case_33[0],  0, 0);
    test_geometry<polygon>("case_34", case_34[0],  0, 0);
    test_geometry<polygon>("case_35", case_35[0],  0, 0);
    test_geometry<polygon>("case_36", case_36[0],  0, 0);
    test_geometry<polygon>("case_37", case_37[0],  0, 0);
    test_geometry<polygon>("case_38", case_38[0],  0, 0);
    test_geometry<polygon>("case_39", case_39[0],  0, 0);
    test_geometry<polygon>("case_3", case_3[0],  0, 0);
    test_geometry<polygon>("case_40", case_40[0],  0, 0);
    test_geometry<polygon>("case_41", case_41[0],  0, 0);
    test_geometry<polygon>("case_42", case_42[0],  0, 0);
    test_geometry<polygon>("case_43", case_43[0],  0, 0);
    test_geometry<polygon>("case_44", case_44[0],  0, 0);
    test_geometry<polygon>("case_45", case_45[0],  0, 0);
    test_geometry<polygon>("case_46", case_46[0],  0, 0);
    test_geometry<polygon>("case_47", case_47[0],  0, 0);
    test_geometry<polygon>("case_49", case_49[0],  0, 0);
    test_geometry<polygon>("case_4", case_4[0],  0, 0);
    test_geometry<polygon>("case_50", case_50[0],  0, 0);
    test_geometry<polygon>("case_51", case_51[0],  0, 0);
    test_geometry<polygon>("case_52", case_52[0],  0, 0);
    test_geometry<polygon>("case_53", case_53[0],  0, 0);
    test_geometry<polygon>("case_54", case_54[0],  0, 0);
    test_geometry<polygon>("case_55", case_55[0],  0, 0);
    test_geometry<polygon>("case_56", case_56[0],  0, 0);
    test_geometry<polygon>("case_57", case_57[0],  0, 0);
    test_geometry<polygon>("case_58", case_58[0],  0, 0);
    test_geometry<polygon>("case_59", case_59[0],  0, 0);
    test_geometry<polygon>("case_5", case_5[0],  0, 0);
    test_geometry<polygon>("case_60", case_60[0],  0, 0);
    test_geometry<polygon>("case_61", case_61[0],  0, 0);
    test_geometry<polygon>("case_6", case_6[0],  0, 0);
    test_geometry<polygon>("case_70", case_70[0],  0, 0);
    test_geometry<polygon>("case_71", case_71[0],  0, 0);
    test_geometry<polygon>("case_72", case_72[0],  0, 0);
    test_geometry<polygon>("case_79", case_79[0],  0, 0);
    test_geometry<polygon>("case_7", case_7[0],  0, 0);
    test_geometry<polygon>("case_8", case_8[0],  0, 0);
    test_geometry<polygon>("case_9", case_9[0],  0, 0);
    test_geometry<polygon>("case_many_situations", case_many_situations[0],  0, 0);
    test_geometry<polygon>("ccw_case_1", ccw_case_1[0],  0, 0);
    test_geometry<polygon>("ccw_case_9", ccw_case_9[0],  0, 0);
    test_geometry<polygon>("collinear_opposite_left", collinear_opposite_left[0],  0, 0);
    test_geometry<polygon>("collinear_opposite_right", collinear_opposite_right[0],  0, 0);
    test_geometry<polygon>("collinear_opposite_straight", collinear_opposite_straight[0],  0, 0);
    test_geometry<polygon>("collinear_overlaps", collinear_overlaps[0],  0, 0);
    test_geometry<polygon>("dz_1", dz_1[0],  0, 0);
    test_geometry<polygon>("dz_2", dz_2[0],  0, 0);
    test_geometry<polygon>("dz_3", dz_3[0],  0, 0);
    test_geometry<polygon>("dz_4", dz_4[0],  0, 0);
    test_geometry<polygon>("geos_1", geos_1[0],  0, 0);
    test_geometry<polygon>("geos_2", geos_2[0],  0, 0);
    test_geometry<polygon>("geos_3", geos_3[0],  0, 0);
    test_geometry<polygon>("geos_4", geos_4[0],  0, 0);
    test_geometry<polygon>("ggl_list_20110306_javier", ggl_list_20110306_javier[0],  0, 0);
    test_geometry<polygon>("ggl_list_20110307_javier", ggl_list_20110307_javier[0],  0, 0);
    test_geometry<polygon>("ggl_list_20110627_phillip", ggl_list_20110627_phillip[0],  0, 0);
    test_geometry<polygon>("ggl_list_20110716_enrico", ggl_list_20110716_enrico[0],  0, 0);
    test_geometry<polygon>("ggl_list_20110820_christophe ", ggl_list_20110820_christophe [0],  0, 0);
    test_geometry<polygon>("ggl_list_20120717_volker", ggl_list_20120717_volker[0],  0, 0);
    test_geometry<polygon>("hv_1", hv_1[0],  0, 0);
    test_geometry<polygon>("hv_2", hv_2[0],  0, 0);
    test_geometry<polygon>("hv_3", hv_3[0],  0, 0);
    test_geometry<polygon>("hv_4", hv_4[0],  0, 0);
    test_geometry<polygon>("hv_5", hv_5[0],  0, 0);
    test_geometry<polygon>("hv_6", hv_6[0],  0, 0);
    test_geometry<polygon>("hv_7", hv_7[0],  0, 0);
    test_geometry<polygon>("isovist", isovist[0],  0, 0);
    test_geometry<polygon>("open_case_1", open_case_1[0],  0, 0);
    test_geometry<polygon>("open_case_9", open_case_9[0],  0, 0);
    test_geometry<polygon>("pie_16_2_15_0", pie_16_2_15_0[0],  0, 0);
    test_geometry<polygon>("pie_16_4_12", pie_16_4_12[0],  0, 0);
    test_geometry<polygon>("pie_20_20_7_100", pie_20_20_7_100[0],  0, 0);
    test_geometry<polygon>("pie_23_16_16", pie_23_16_16[0],  0, 0);
    test_geometry<polygon>("pie_23_21_12_500", pie_23_21_12_500[0],  0, 0);
    test_geometry<polygon>("pie_23_23_3_2000", pie_23_23_3_2000[0],  0, 0);
    test_geometry<polygon>("pie_4_13_15", pie_4_13_15[0],  0, 0);
    test_geometry<polygon>("pie_5_12_12_0_7s", pie_5_12_12_0_7s[0],  0, 0);
    test_geometry<polygon>("snl_1", snl_1[0],  0, 0);
    test_geometry<polygon>("ticket_17", ticket_17[0],  0, 0);
    test_geometry<polygon>("ticket_5103", ticket_5103[0],  0, 0);
    test_geometry<polygon>("ticket_7462", ticket_7462[0],  0, 0);
    test_geometry<polygon>("ticket_8310a", ticket_8310a[0],  0, 0);
    test_geometry<polygon>("ticket_8310b", ticket_8310b[0],  0, 0);
    test_geometry<polygon>("ticket_8310c", ticket_8310c[0],  0, 0);
    test_geometry<polygon>("ticket_8254", ticket_8254[0],  0, 0);
}

template <typename Point>
void test_dense(std::string const& case_id, double size)
{
    typedef bg::model::polygon<Point> polygon;
    polygon poly;
    
    bg::append(poly, Point(-size, 0));
    
    double thres = 3.14158 / 8;
    for ( double a = thres ; a > -thres ; a -= 0.01 )
    {
        bg::append(poly, Point(size * ::cos(a), size * ::sin(a)));
    }

    bg::append(poly, Point(-size, 0));

    test_geometry(case_id, poly);
}


int test_main(int, char* [])
{
    test_all<bg::model::d2::point_xy<double> >();
    test_point_order_and_type<bg::model::d2::point_xy<double> >();
    test_point_order_and_type<bg::model::d2::point_xy<int> >();
<<<<<<< HEAD
=======

    test_dense<bg::model::d2::point_xy<double> >("dense1", 100);
    test_dense<bg::model::d2::point_xy<double> >("dense2", 1000000);
>>>>>>> ac4bf343

    return 0;
}
<|MERGE_RESOLUTION|>--- conflicted
+++ resolved
@@ -370,12 +370,9 @@
     test_all<bg::model::d2::point_xy<double> >();
     test_point_order_and_type<bg::model::d2::point_xy<double> >();
     test_point_order_and_type<bg::model::d2::point_xy<int> >();
-<<<<<<< HEAD
-=======
 
     test_dense<bg::model::d2::point_xy<double> >("dense1", 100);
     test_dense<bg::model::d2::point_xy<double> >("dense2", 1000000);
->>>>>>> ac4bf343
 
     return 0;
 }

// Boost.Geometry (aka GGL, Generic Geometry Library)
// Unit Test

// Copyright (c) 2007-2011 Barend Gehrels, Amsterdam, the Netherlands.
// Copyright (c) 2008-2011 Bruno Lalande, Paris, France.
// Copyright (c) 2009-2011 Mateusz Loskot, London, UK.

// Parts of Boost.Geometry are redesigned from Geodan's Geographic Library
// (geolib/GGL), copyright (c) 1995-2010 Geodan, Amsterdam, the Netherlands.

// Use, modification and distribution is subject to the Boost Software License,
// Version 1.0. (See accompanying file LICENSE_1_0.txt or copy at
// http://www.boost.org/LICENSE_1_0.txt)


#include <algorithms/test_convert.hpp>



template <typename Point1, typename Point2>
void test_mixed_point_types()
{
    // Point
    test_mixed_identical_result<Point1, Point2>("POINT(1 2)");

    // Box
    test_mixed_identical_result
        <
            bg::model::box<Point1>, 
            bg::model::box<Point2>
<<<<<<< HEAD
        >("POLYGON((1 2,1 4,3 4,3 2,1 2))");
=======
        >
        ("POLYGON((1 2,1 4,3 4,3 2,1 2))");

    test_mixed_identical_result
        <
            bg::model::segment<Point1>, 
            bg::model::segment<Point2>
        >
        ("LINESTRING(1 1,2 2)");
>>>>>>> 1fa80993

    // Linestring
    test_mixed_identical_result
        <
            bg::model::linestring<Point1>, 
            bg::model::linestring<Point2> 
        >
        ("LINESTRING(1 1,2 2)");

    // Ring
    test_mixed_identical_result
        <
            bg::model::ring<Point1>, 
            bg::model::ring<Point2> 
        >
        ("POLYGON((1 1,2 2,3 0,1 1))");

    test_mixed_reversible_result
        <
            bg::model::ring<Point1, true>, 
            bg::model::ring<Point2, false> 
        >
        (
            "POLYGON((1 1,2 2,3 0,1 1))", 
            "POLYGON((1 1,3 0,2 2,1 1))"
        );

    test_mixed
        <
            bg::model::ring<Point1, true, true>, 
            bg::model::ring<Point2, true, false> 
        >
        (
            "POLYGON((1 1,2 2,3 0,1 1))", 
            "POLYGON((1 1,2 2,3 0))"
        );

    test_mixed
        <
            bg::model::ring<Point1, true, false>, 
            bg::model::ring<Point2, true, true> 
        >
        (
            "POLYGON((1 1,2 2,3 0))", 
            "POLYGON((1 1,2 2,3 0,1 1))"
        );

    // Polygon
    test_mixed_reversible_result
        <
            bg::model::polygon<Point1, true>, 
            bg::model::polygon<Point2, false> 
        >
        (
            "POLYGON((0 0,0 5,5 5,5 0,0 0),(1 1,3 2,2 4,1 1))", 
            "POLYGON((0 0,5 0,5 5,0 5,0 0),(1 1,2 4,3 2,1 1))"
        );

    test_mixed
        <
            bg::model::polygon<Point1>,
            bg::model::polygon<Point2, false, false> 
        >
        (
            "POLYGON((0 0,0 5,5 5,5 0,0 0),(1 1,3 2,2 4,1 1))", 
            "POLYGON((0 0,5 0,5 5,0 5),(1 1,2 4,3 2))"
        );
    // (polygon uses ring, so other tests omitted here)

    // Combinations:
    // ring <-> polygon
    test_mixed_identical_result
        <
            bg::model::polygon<Point1>, 
            bg::model::ring<Point2> 
        >
        ("POLYGON((1 1,2 2,3 0,1 1))");

    test_mixed_reversible_result
        <
            bg::model::polygon<Point1, true>, 
            bg::model::ring<Point2, false> 
        >
        (   
            "POLYGON((1 1,2 2,3 0,1 1))", 
            "POLYGON((1 1,3 0,2 2,1 1))"
        );

    // Any hole will be omitted going from polygon to ring
    test_mixed
        <
            bg::model::polygon<Point1>, 
            bg::model::ring<Point2> 
        >
        (
            "POLYGON((0 0,0 5,5 5,5 0,0 0),(1 1,3 2,2 4,1 1))", 
            "POLYGON((0 0,0 5,5 5,5 0,0 0))"
        );

    // point -> box
    test_mixed
        <
            Point1, 
            bg::model::box<Point2> 
        >
        (
            "POINT(0 0)", 
            "POLYGON((0 0,0 0,0 0,0 0,0 0))"
        );

    // segment -> line
    test_mixed
        <
            bg::model::segment<Point1>,
            bg::model::linestring<Point2> 
        >
        (
            "LINESTRING(0 0,1 1)", 
            "LINESTRING(0 0,1 1)"
        );

    // box -> ring ( <- is NYI)
    test_mixed
        <
            bg::model::box<Point1>, 
            bg::model::ring<Point2> 
        >
        (
            "BOX(0 0,2 2)", 
            "POLYGON((0 0,0 2,2 2,2 0,0 0))"
        );

    test_mixed
        <
            bg::model::box<Point1>, 
            bg::model::ring<Point2, false> 
        >
        (
            "BOX(0 0,2 2)", 
            "POLYGON((0 0,2 0,2 2,0 2,0 0))"
        );

    test_mixed
        <
            bg::model::box<Point1>, 
            bg::model::ring<Point2, true, false> 
        >
        (
            "BOX(0 0,2 2)", 
            "POLYGON((0 0,0 2,2 2,2 0))"
        );

    test_mixed
        <
            bg::model::box<Point1>, 
            bg::model::ring<Point2, false, false> 
        >
        (
            "BOX(0 0,2 2)", 
            "POLYGON((0 0,2 0,2 2,0 2))"
        );

    // box -> polygon ( <- is NYI)
    test_mixed
        <
            bg::model::box<Point1>, 
            bg::model::polygon<Point2> 
        >
        (
            "BOX(0 0,2 2)", 
            "POLYGON((0 0,0 2,2 2,2 0,0 0))"
        );

    test_mixed
        <
            bg::model::box<Point1>, 
            bg::model::polygon<Point2, false> 
        >
        (
            "BOX(0 0,2 2)", 
            "POLYGON((0 0,2 0,2 2,0 2,0 0))"
        );

    test_mixed
        <
            bg::model::box<Point1>, 
            bg::model::polygon<Point2, true, false> 
        >
        (
            "BOX(0 0,2 2)", 
            "POLYGON((0 0,0 2,2 2,2 0))"
        );

    test_mixed
        <
            bg::model::box<Point1>, 
            bg::model::polygon<Point2, false, false> 
        >
        (
            "BOX(0 0,2 2)", 
            "POLYGON((0 0,2 0,2 2,0 2))"
        );
}

template <typename Point1, typename Point2>
void test_mixed_point_types_3d()
{
    // Point
    test_mixed_identical_result<Point1, Point2>("POINT(1 2 3)");

    test_mixed_identical_result
        <
            bg::model::segment<Point1>, 
            bg::model::segment<Point2>
        >
        ("LINESTRING(1 2 3,4 5 6)");

    // Linestring
    test_mixed_identical_result
        <
            bg::model::linestring<Point1>, 
            bg::model::linestring<Point2> 
        >
        ("LINESTRING(1 2 3,4 5 6,7 8 9)");

    // segment -> line
    test_mixed
        <
            bg::model::segment<Point1>,
            bg::model::linestring<Point2> 
        >
        (
            "LINESTRING(1 2 3,4 5 6)", 
            "LINESTRING(1 2 3,4 5 6)"
        );
}



template <typename Point1, typename Point2>
void test_mixed_types()
{
    test_mixed_point_types<Point1, Point2>();
    test_mixed_point_types<Point2, Point1>();
}


template <typename Point1, typename Point2>
void test_mixed_types_3d()
{
    test_mixed_point_types_3d<Point1, Point2>();
    test_mixed_point_types_3d<Point2, Point1>();
}

void test_array()
{
    int a[2] = {1, 2};
    int b[2];
    bg::convert(a, b);
    BOOST_CHECK_EQUAL(b[0], 1);
    BOOST_CHECK_EQUAL(b[1], 2);
}

int test_main(int, char* [])
{
    test_mixed_types
        <
            bg::model::point<int, 2, bg::cs::cartesian>,
            bg::model::point<double, 2, bg::cs::cartesian>
        >();
    test_mixed_types
        <
            boost::tuple<float, float>,
            bg::model::point<float, 2, bg::cs::cartesian>
        >();
    test_mixed_types_3d
        <
            boost::tuple<double, double, double>,
            bg::model::point<double, 3, bg::cs::cartesian>
        >();

    test_array();
    return 0;
}<|MERGE_RESOLUTION|>--- conflicted
+++ resolved
@@ -28,9 +28,6 @@
         <
             bg::model::box<Point1>, 
             bg::model::box<Point2>
-<<<<<<< HEAD
-        >("POLYGON((1 2,1 4,3 4,3 2,1 2))");
-=======
         >
         ("POLYGON((1 2,1 4,3 4,3 2,1 2))");
 
@@ -40,7 +37,6 @@
             bg::model::segment<Point2>
         >
         ("LINESTRING(1 1,2 2)");
->>>>>>> 1fa80993
 
     // Linestring
     test_mixed_identical_result

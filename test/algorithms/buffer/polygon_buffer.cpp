// Boost.Geometry (aka GGL, Generic Geometry Library)
// Unit Test

// Copyright (c) 2012-2014 Barend Gehrels, Amsterdam, the Netherlands.

// Use, modification and distribution is subject to the Boost Software License,
// Version 1.0. (See accompanying file LICENSE_1_0.txt or copy at
// http://www.boost.org/LICENSE_1_0.txt)

#include <test_buffer.hpp>


static std::string const simplex
    = "POLYGON ((0 0,1 5,6 1,0 0))";
static std::string const concave_simplex
    = "POLYGON ((0 0,3 5,3 3,5 3,0 0))";
static std::string const spike_simplex
    = "POLYGON ((0 0,1 5,3 3,5 5,3 3,5 1,0 0))";
static std::string const chained_box
    = "POLYGON((0 0,0 4,4 4,8 4,12 4,12 0,8 0,4 0,0 0))";

static std::string const join_types
    = "POLYGON ((0 0,0 4,4 4,2 6,0 8,2 6,4 8,8 4,4 0,0 0))"; // first 4 join types are all different: convex, concave, continue, spike

static std::string const donut_simplex
    = "POLYGON ((0 0,1 9,8 1,0 0),(1 1,4 1,1 4,1 1))";
static std::string const donut_diamond
    = "POLYGON((15 0,15 15,30 15,30 0,15 0),(26 11,22 14,19 10,23 07,26 11))";
static std::string const letter_L
    = "POLYGON ((0 0,0 4,1 4,1 1,3 1,3 0,0 0))";
static std::string const indentation
    = "POLYGON ((0 0,0 5,4 5,4 4,3 3,2 4,2 1,3 2,4 1,4 0,0 0))";
static std::string const funnelgate
    = "POLYGON((0 0,0 7,7 7,7 0,5 0,5 1,6 6,1 6,2 1,2 0,0 0))";
static std::string const gammagate
    = "POLYGON((0 0,0 6,9 6,9 0,4 0,4 2,7 2,7 4,2 4,2 0,0 0))";
static std::string const fork_a
    = "POLYGON((0 0,0 6,9 6,9 0,4 0,4 2,7 2,7 4,6 4,6 5,5 5,5 4,4 4,4 5,3 5,3 4,2 4,2 0,0 0))";
static std::string const fork_b
    = "POLYGON((0 0,0 8,14 8,14 0,4 0,4 2,13 2,13 4,12 4,12 7,9 7,9 4,7 4,7 7,4 7,4 4,2 4,2 0,0 0))";
static std::string const fork_c
    = "POLYGON((0 0,0 9,12 9,12 0,4 0,4 4,6 4,6 2,8 2,8 4,10 4,10 7,6 7,6 6,2 6,2 0,0 0))";

static std::string const arrow
    = "POLYGON ((1 0,1 5,0.5 4.5,2 10,3.5 4.5,3 5,3 0,1 0))";
static std::string const tipped_aitch
    = "POLYGON ((0 0,0 3,3 3,3 4,0 4,0 7,7 7,7 4,4 4,4 3,7 3,7 0,0 0))";
static std::string const snake
    = "POLYGON ((0 0,0 3,3 3,3 4,0 4,0 7,8 7,8 4,6 4,6 3,8 3,8 0,7 0,7 2,5 2"
                ",5 5,7 5,7 6,1 6,1 5,4 5,4 2,1 2,1 1,6 1,6 0,0 0))";
static std::string const church
    = "POLYGON ((0 0,0 3,2.999 3,3 8,3 0,0 0))";
static std::string const flower
    = "POLYGON ((1 0,1 10,9 10,9 0,4.99 0,4.99 5.5,4.5 6,5 6.5,5.5 6,5.01 5.5,5.01 0.01,5.25 0.01,5.25 5,6 3,8 5,6 6,8 7,6 9,5 7,4 9,2 7,4 6,2 5,4 3,4.75 5,4.75 0,1 0))";

static std::string const saw
    = "POLYGON((1 3,1 8,1.5 6,5 8,5.5 6,9 8,9.5 6,13 8,13 3,1 3))";

static std::string const bowl
    = "POLYGON((1 2,1 7,2 7,3 5,5 4,7 5,8 7,9 7,9 2,1 2))";

// Triangle with segmented sides, closing point at longest side
static std::string const triangle
    = "POLYGON((4 5,5 4,4 4,3 4,3 5,3 6,4 5))";

// Real-life examples
static std::string const county1
    = "POLYGON((-111.700 41.200 ,-111.681388 41.181739 ,-111.682453 41.181506 ,-111.684052 41.180804 ,-111.685295 41.180538 ,-111.686318 41.180776 ,-111.687517 41.181416 ,-111.688982 41.181520 ,-111.690670 41.181523 ,-111.692135 41.181460 ,-111.693646 41.182034 ,-111.695156 41.182204 ,-111.696489 41.182274 ,-111.697775 41.182075 ,-111.698974 41.181539 ,-111.700485 41.182348 ,-111.701374 41.182955 ,-111.700 41.200))";

//static std::string const invalid_parcel
//    =  "POLYGON((116042.20 464335.07,116056.35 464294.59,116066.41 464264.16,116066.44 464264.09,116060.35 464280.93,116028.89 464268.43,116028.89 464268.44,116024.74 464280.7,116018.91 464296.71,116042.2 464335.07))";

static std::string const parcel1
    = "POLYGON((225343.489 585110.376,225319.123 585165.731,225323.497 585167.287,225323.134 585167.157,225313.975 585169.208,225321.828 585172,225332.677 585175.83,225367.032 585186.977,225401.64 585196.671,225422.799 585201.029,225429.784 585202.454,225418.859 585195.112,225423.803 585196.13,225425.389 585196.454,225397.027 585165.48,225363.802 585130.372,225354.086 585120.261,225343.489 585110.376))";
static std::string const parcel2
    = "POLYGON((173356.986490154 605912.122380707,173358.457939143 605902.891897507,173358.458257372 605902.889901239,173214.162964795 605901.13020255,173214.162746654 605901.132200038,173213.665 605905.69,173212.712441616 605913.799985923,173356.986490154 605912.122380707))";
static std::string const parcel3
    = "POLYGON((120528.56 462115.62,120533.4 462072.1,120533.4 462072.01,120533.39 462071.93,120533.36 462071.86,120533.33 462071.78,120533.28 462071.72,120533.22 462071.66,120533.15 462071.61,120533.08 462071.58,120533 462071.55,120532.92 462071.54,120467.68 462068.66,120468.55 462059.04,120517.39 462062.87,120517.47 462062.87,120517.55 462062.86,120517.62 462062.83,120517.69 462062.79,120517.76 462062.74,120517.81 462062.68,120517.86 462062.62,120517.89 462062.55,120517.92 462062.47,120530.49 461998.63,120530.5 461998.55,120530.49 461998.47,120530.47 461998.39,120530.44 461998.31,120530.4 461998.24,120530.35 461998.18,120530.28 461998.13,120530.21 461998.09,120530.13 461998.06,120482.19 461984.63,120485 461963.14,120528.2 461950.66,120528.28 461950.63,120528.35 461950.59,120528.42 461950.53,120528.47 461950.47,120528.51 461950.4,120528.54 461950.32,120528.56 461950.24,120528.56 461950.15,120528.55 461950.07,120528.53 461949.99,120528.49 461949.92,120528.44 461949.85,120497.49 461915.03,120497.43 461914.98,120497.37 461914.93,120497.3 461914.9,120497.23 461914.88,120497.15 461914.86,120424.61 461910.03,120424.53 461910.03,120424.45 461910.05,120424.37 461910.07,120424.3 461910.11,120424.24 461910.16,120424.18 461910.22,120424.14 461910.29,120424.11 461910.37,120424.09 461910.45,120424.08 461910.53,120424.08 461967.59,120424.08 461967.67,120424.1 461967.75,120424.14 461967.82,120424.18 461967.89,120424.23 461967.95,120424.3 461968,120424.37 461968.04,120424.44 461968.07,120424.52 461968.09,120473.31 461973.83,120469.63 461993.16,120399.48 461986.43,120399.4 461986.43,120399.32 461986.44,120399.25 461986.47,120399.17 461986.5,120399.11 461986.55,120399.05 461986.61,120399.01 461986.67,120398.97 461986.74,120398.95 461986.82,120398.93 461986.9,120394.1 462057.5,120394.1 462057.58,120394.11 462057.66,120394.14 462057.74,120394.18 462057.81,120394.23 462057.87,120394.29 462057.93,120394.35 462057.97,120394.43 462058,120394.5 462058.03,120394.58 462058.03,120458.74 462059.95,120455.16 462072.48,120396.57 462067.68,120396.49 462067.68,120396.4 462067.69,120396.32 462067.72,120396.25 462067.76,120396.18 462067.82,120396.13 462067.88,120396.08 462067.96,120396.05 462068.04,120396.03 462068.12,120392.17 462103.9,120392.16 462103.99,120392.18 462104.07,120392.2 462104.15,120392.24 462104.22,120392.29 462104.29,120392.35 462104.35,120392.42 462104.4,120392.5 462104.43,120392.58 462104.45,120392.66 462104.46,120393.63 462104.46,120393.63 462103.46,120393.22 462103.46,120396.98 462068.71,120455.49 462073.51,120455.57 462073.51,120455.66 462073.49,120455.74 462073.46,120455.81 462073.42,120455.88 462073.37,120455.93 462073.3,120455.98 462073.23,120456.01 462073.15,120459.88 462059.61,120459.89 462059.52,120459.9 462059.44,120459.88 462059.36,120459.86 462059.28,120459.82 462059.21,120459.77 462059.14,120459.72 462059.08,120459.65 462059.04,120459.57 462059,120459.49 462058.98,120459.41 462058.97,120395.13 462057.05,120399.9 461987.48,120469.99 461994.2,120470.07 461994.2,120470.15 461994.19,120470.23 461994.16,120470.3 461994.13,120470.37 461994.08,120470.42 461994.02,120470.47 461993.95,120470.5 461993.88,120470.53 461993.8,120474.4 461973.48,120474.4 461973.4,120474.4 461973.32,120474.38 461973.24,120474.35 461973.16,120474.31 461973.09,120474.25 461973.03,120474.19 461972.98,120474.12 461972.94,120474.04 461972.91,120473.96 461972.9,120425.08 461967.14,120425.08 461911.06,120496.88 461915.85,120527.16 461949.92,120484.4 461962.27,120484.33 461962.3,120484.25 461962.35,120484.19 461962.4,120484.14 461962.46,120484.09 461962.53,120484.06 461962.61,120484.05 461962.69,120481.14 461984.93,120481.14 461985.01,120481.15 461985.09,120481.17 461985.17,120481.2 461985.24,120481.25 461985.31,120481.3 461985.36,120481.36 461985.41,120481.43 461985.45,120481.51 461985.48,120529.42 461998.9,120517.02 462061.84,120468.14 462058,120468.05 462058,120467.97 462058.02,120467.89 462058.05,120467.81 462058.09,120467.75 462058.15,120467.69 462058.22,120467.65 462058.29,120467.62 462058.37,120467.6 462058.46,120466.64 462069.1,120466.63 462069.18,120466.65 462069.26,120466.67 462069.33,120466.71 462069.4,120466.76 462069.47,120466.81 462069.53,120466.88 462069.57,120466.95 462069.61,120467.03 462069.63,120467.11 462069.64,120532.34 462072.52,120527.62 462115.03,120391.73 462106.36,120391.66 462107.36,120528.03 462116.06,120528.12 462116.06,120528.2 462116.04,120528.28 462116.02,120528.35 462115.97,120528.42 462115.92,120528.47 462115.85,120528.51 462115.78,120528.54 462115.7,120528.56 462115.62))";

static std::string const parcel3_bend // of parcel_3 - clipped
    = "POLYGON((120399.40000152588 461986.43000030518, 120399.47999954224 461986.43000030518, 120403 461986.76769953477, 120403 461987.777217312, 120399.90000152588 461987.47999954224, 120399.72722010587 461990, 120398.71791817161 461990, 120398.93000030518 461986.90000152588, 120398.95000076294 461986.81999969482, 120398.9700012207 461986.74000167847, 120399.00999832153 461986.66999816895, 120399.04999923706 461986.61000061035, 120399.11000061035 461986.54999923706, 120399.16999816895 461986.5, 120399.25 461986.4700012207, 120399.31999969482 461986.43999862671, 120399.40000152588 461986.43000030518))";

// Ticket 10398, fails at next distances ( /10.0 ):
// #1: 5,25,84
// #2: 5,13,45,49,60,62,66,73
// #3: 4,8,12,35,45,54
// #4: 6,19,21,23,30,43,45,66,78,91

static std::string const ticket_10398_1
    = "POLYGON((897866.5 6272518.7,897882.5 6272519.2,897882.6 6272519,897883.3 6272508.7,897883.5 6272505.5,897855 6272503.5,897852.4 6272505.6,897850.1 6272517.6,897860.8 6272518.5,897866.5 6272518.7))";
static std::string const ticket_10398_2
    = "POLYGON((898882.3 6271337.3,898895.7 6271339.9,898898 6271328.3,898881.6 6271325.1,898879.3 6271336.7,898882.3 6271337.3))";
static std::string const ticket_10398_3
    = "POLYGON((897558.7 6272055,897552.5 6272054.2,897552.5 6272053.7,897546.1 6272052.7,897545.6 6272057.7,897560.7 6272059.6,897560.9 6272055.3,897558.7 6272055))";
static std::string const ticket_10398_4
    = "POLYGON((898563.3 6272366.9,898554.7 6272379.2,898559.7 6272382.3,898561.6 6272379.4,898568.7 6272369.1,898563.8 6272366.2,898563.3 6272366.9))";

static std::string const ticket_10412
    = "POLYGON((897747.8 6270564.3,897764.3 6270569.7,897776.5 6270529.5,897768.1 6270527.1,897767.6 6270529.4,897756.3 6270525.8,897745.8 6270522.3,897752 6270502.9,897749.7 6270502,897750.7 6270499.1,897751.8 6270498.6,897752.3 6270499.3,897754.6 6270497.9,897755.8 6270500.2,897766.8 6270494.1,897765.6 6270491.5,897768.3 6270490.5,897770.9 6270491.5,897770.2 6270494.6,897780.1 6270497.5,897781 6270494.6,897786.8 6270496.6,897790.8 6270482.5,897785.3 6270480.7,897785.9 6270478.2,897768.9 6270473.2,897768.1 6270475.8,897766.1 6270475.2,897758.7 6270479.2,897753.2 6270481.8,897751.9 6270479,897746.5 6270481.9,897748 6270484.6,897745.2 6270486.1,897743.9 6270483.3,897741.4 6270484.7,897742.6 6270487.3,897739.4 6270488.9,897738.3 6270486.3,897735.6 6270487.8,897733.1 6270496.8,897731.2 6270502.7,897732.4 6270503.2,897731.5 6270506.1,897730.3 6270505.7,897725.8 6270520.2,897726.8 6270520.7,897726 6270523,897728 6270523.7,897726.3 6270529.6,897742.8 6270534.5,897741.2 6270539.9,897751.4 6270543.4,897750.7 6270546.4,897753.2 6270547.2,897747.8 6270564.3))";


template <typename P>
void test_all()
{
    typedef bg::model::polygon<P> polygon_type;

    bg::strategy::buffer::join_miter join_miter(10.0);
    bg::strategy::buffer::join_round join_round(100);
    bg::strategy::buffer::end_flat end_flat;
    bg::strategy::buffer::end_round end_round(100);

    test_one<polygon_type, polygon_type>("simplex", simplex, join_round, end_flat, 47.9408, 1.5);
    test_one<polygon_type, polygon_type>("simplex", simplex, join_miter, end_flat, 52.8733, 1.5);

    test_one<polygon_type, polygon_type>("concave_simplex", concave_simplex, join_round, end_flat, 14.5616, 0.5);
    test_one<polygon_type, polygon_type>("concave_simplex", concave_simplex, join_miter, end_flat, 16.3861, 0.5);

    test_one<polygon_type, polygon_type>("spike_simplex15", spike_simplex, join_round, end_round, 50.3633, 1.5);
    test_one<polygon_type, polygon_type>("spike_simplex15", spike_simplex, join_miter, end_flat, 51.5509, 1.5);

#if defined(BOOST_GEOMETRY_BUFFER_INCLUDE_FAILING_TESTS)
    test_one<polygon_type, polygon_type>("spike_simplex30", spike_simplex, join_round, end_round, 100.9199, 3.0);
    test_one<polygon_type, polygon_type>("spike_simplex30", spike_simplex, join_miter, end_flat, 120.9859, 3.0);
#endif
    test_one<polygon_type, polygon_type>("spike_simplex150", spike_simplex, join_round, end_round, 998.9530, 15.0);
#if defined(BOOST_GEOMETRY_BUFFER_INCLUDE_FAILING_TESTS)
    test_one<polygon_type, polygon_type>("spike_simplex150", spike_simplex, join_miter, end_flat, 1532.6543, 15.0);
#endif

    test_one<polygon_type, polygon_type>("join_types", join_types, join_round, end_flat, 88.2060, 1.5);

    test_one<polygon_type, polygon_type>("chained_box", chained_box, join_round, end_flat, 83.1403, 1.0);
    test_one<polygon_type, polygon_type>("chained_box", chained_box, join_miter, end_flat, 84, 1.0);
    test_one<polygon_type, polygon_type>("L", letter_L, join_round, end_flat, 13.7314, 0.5);
    test_one<polygon_type, polygon_type>("L", letter_L, join_miter, end_flat, 14.0, 0.5);

    test_one<polygon_type, polygon_type>("chained_box", chained_box, join_miter, end_flat, 84, 1.0);
    test_one<polygon_type, polygon_type>("chained_box", chained_box, join_round, end_flat, 83.1403, 1.0);

    test_one<polygon_type, polygon_type>("indentation4", indentation, join_miter, end_flat, 25.7741, 0.4);
    test_one<polygon_type, polygon_type>("indentation4", indentation, join_round, end_flat, 25.5695, 0.4);
    test_one<polygon_type, polygon_type>("indentation5", indentation, join_miter, end_flat, 28.2426, 0.5);
    test_one<polygon_type, polygon_type>("indentation5", indentation, join_round, end_flat, 27.9953, 0.5);
    test_one<polygon_type, polygon_type>("indentation6", indentation, join_miter, end_flat, 30.6712, 0.6);

    // SQL Server gives 30.34479159164
    test_one<polygon_type, polygon_type>("indentation6", indentation, join_round, end_flat, 30.3445, 0.6);

    test_one<polygon_type, polygon_type>("indentation7", indentation, join_miter, end_flat, 33.0958, 0.7);
    test_one<polygon_type, polygon_type>("indentation7", indentation, join_round, end_flat, 32.6533, 0.7);

    test_one<polygon_type, polygon_type>("indentation8", indentation, join_miter, end_flat, 35.5943, 0.8);
    test_one<polygon_type, polygon_type>("indentation8", indentation, join_round, end_flat, 35.0164, 0.8);
    test_one<polygon_type, polygon_type>("indentation12", indentation, join_miter, end_flat, 46.3541, 1.2);
    test_one<polygon_type, polygon_type>("indentation12", indentation, join_round, end_flat, 45.0537, 1.2);

    // TODO: fix, the buffered pieces are currently counterclockwise, that should be reversed
    //test_one<polygon_type, polygon_type>("indentation4_neg", indentation, join_miter, end_flat, 6.99098413022335, -0.4);
    //test_one<polygon_type, polygon_type>("indentation4_neg", indentation, join_round, end_flat, 7.25523322189147, -0.4);
    //test_one<polygon_type, polygon_type>("indentation8_neg", indentation, join_miter, end_flat, 1.36941992048731, -0.8);
    //test_one<polygon_type, polygon_type>("indentation8_neg", indentation, join_round, end_flat, 1.37375487490664, -0.8);
    //test_one<polygon_type, polygon_type>("indentation12_neg", indentation, join_miter, end_flat, 0, -1.2);
    //test_one<polygon_type, polygon_type>("indentation12_neg", indentation, join_round, end_flat, 0, -1.2);

    test_one<polygon_type, polygon_type>("donut_simplex6", donut_simplex, join_miter, end_flat, 53.648, 0.6);
    test_one<polygon_type, polygon_type>("donut_simplex6", donut_simplex, join_round, end_flat, 52.820, 0.6);
    test_one<polygon_type, polygon_type>("donut_simplex8", donut_simplex, join_miter, end_flat, 61.132, 0.8);
    test_one<polygon_type, polygon_type>("donut_simplex8", donut_simplex, join_round, end_flat, 59.6713, 0.8);
    test_one<polygon_type, polygon_type>("donut_simplex10", donut_simplex, join_miter, end_flat, 68.670, 1.0);
    test_one<polygon_type, polygon_type>("donut_simplex10", donut_simplex, join_round, end_flat, 66.387, 1.0);
    test_one<polygon_type, polygon_type>("donut_simplex12", donut_simplex, join_miter, end_flat, 76.605, 1.2);
    test_one<polygon_type, polygon_type>("donut_simplex12", donut_simplex, join_round, end_flat, 73.3179, 1.2);
    test_one<polygon_type, polygon_type>("donut_simplex14", donut_simplex, join_miter, end_flat, 84.974, 1.4);
    test_one<polygon_type, polygon_type>("donut_simplex14", donut_simplex, join_round, end_flat, 80.500, 1.4);
    test_one<polygon_type, polygon_type>("donut_simplex16", donut_simplex, join_miter, end_flat, 93.777, 1.6);
    test_one<polygon_type, polygon_type>("donut_simplex16", donut_simplex, join_round, end_flat, 87.933, 1.6);

    test_one<polygon_type, polygon_type>("donut_diamond1", donut_diamond, join_miter, end_flat, 280.0, 1.0);
    test_one<polygon_type, polygon_type>("donut_diamond4", donut_diamond, join_miter, end_flat, 529.0, 4.0);
    test_one<polygon_type, polygon_type>("donut_diamond5", donut_diamond, join_miter, end_flat, 625.0, 5.0);
    test_one<polygon_type, polygon_type>("donut_diamond6", donut_diamond, join_miter, end_flat, 729.0, 6.0);

    test_one<polygon_type, polygon_type>("arrow4", arrow, join_miter, end_flat, 28.265, 0.4);
    test_one<polygon_type, polygon_type>("arrow4", arrow, join_round, end_flat, 27.039, 0.4);
    test_one<polygon_type, polygon_type>("arrow5", arrow, join_miter, end_flat, 31.500, 0.5);
    test_one<polygon_type, polygon_type>("arrow5", arrow, join_round, end_flat, 29.621, 0.5);
    test_one<polygon_type, polygon_type>("arrow6", arrow, join_miter, end_flat, 34.903, 0.6);
    test_one<polygon_type, polygon_type>("arrow6", arrow, join_round, end_flat, 32.268, 0.6);

    test_one<polygon_type, polygon_type>("tipped_aitch3", tipped_aitch, join_miter, end_flat, 55.36, 0.3);
    test_one<polygon_type, polygon_type>("tipped_aitch9", tipped_aitch, join_miter, end_flat, 77.44, 0.9);
    test_one<polygon_type, polygon_type>("tipped_aitch13", tipped_aitch, join_miter, end_flat, 92.16, 1.3);

    // SQL Server: 55.205415532967 76.6468846383224 90.642916957136
    test_one<polygon_type, polygon_type>("tipped_aitch3", tipped_aitch, join_round, end_flat, 55.2053, 0.3);
    test_one<polygon_type, polygon_type>("tipped_aitch9", tipped_aitch, join_round, end_flat, 76.6457, 0.9);
    test_one<polygon_type, polygon_type>("tipped_aitch13", tipped_aitch, join_round, end_flat, 90.641, 1.3);

    test_one<polygon_type, polygon_type>("snake4", snake, join_miter, end_flat, 64.44, 0.4);
    test_one<polygon_type, polygon_type>("snake5", snake, join_miter, end_flat, 72, 0.5);
    test_one<polygon_type, polygon_type>("snake6", snake, join_miter, end_flat, 75.44, 0.6);
    test_one<polygon_type, polygon_type>("snake16", snake, join_miter, end_flat, 114.24, 1.6);

    test_one<polygon_type, polygon_type>("funnelgate2", funnelgate, join_miter, end_flat, 120.982, 2);
    test_one<polygon_type, polygon_type>("funnelgate3", funnelgate, join_miter, end_flat, 13*13, 3);
    test_one<polygon_type, polygon_type>("funnelgate4", funnelgate, join_miter, end_flat, 15*15, 4);
    test_one<polygon_type, polygon_type>("gammagate1", gammagate, join_miter, end_flat, 88, 1);
    test_one<polygon_type, polygon_type>("fork_a1", fork_a, join_miter, end_flat, 88, 1);
    test_one<polygon_type, polygon_type>("fork_b1", fork_b, join_miter, end_flat, 154, 1);
    test_one<polygon_type, polygon_type>("fork_c1", fork_c, join_miter, end_flat, 152, 1);
    test_one<polygon_type, polygon_type>("triangle", triangle, join_miter, end_flat, 14.6569, 1.0);

    test_one<polygon_type, polygon_type>("gammagate2", gammagate, join_miter, end_flat, 130, 2);

    test_one<polygon_type, polygon_type>("flower1", flower, join_miter, end_flat, 67.614, 0.1);
    test_one<polygon_type, polygon_type>("flower20", flower, join_miter, end_flat, 74.894, 0.20);
    test_one<polygon_type, polygon_type>("flower25", flower, join_miter, end_flat, 78.226, 0.25);
    test_one<polygon_type, polygon_type>("flower30", flower, join_miter, end_flat, 81.492494146177947, 0.30);
    test_one<polygon_type, polygon_type>("flower35", flower, join_miter, end_flat, 84.694183819917185, 0.35);
    test_one<polygon_type, polygon_type>("flower40", flower, join_miter, end_flat, 87.8306529577, 0.40);
    test_one<polygon_type, polygon_type>("flower45", flower, join_miter, end_flat, 90.901901559536029, 0.45);
    test_one<polygon_type, polygon_type>("flower50", flower, join_miter, end_flat, 93.907929625415662, 0.50);
    test_one<polygon_type, polygon_type>("flower55", flower, join_miter, end_flat, 96.848737155342079, 0.55);
    test_one<polygon_type, polygon_type>("flower60", flower, join_miter, end_flat, 99.724324149315279, 0.60);

    test_one<polygon_type, polygon_type>("flower10", flower, join_round, end_flat, 67.486, 0.10);
    test_one<polygon_type, polygon_type>("flower20", flower, join_round, end_flat, 74.702, 0.20);
    test_one<polygon_type, polygon_type>("flower25", flower, join_round, end_flat, 78.071, 0.25);
    test_one<polygon_type, polygon_type>("flower30", flower, join_round, end_flat, 81.352, 0.30);
    test_one<polygon_type, polygon_type>("flower35", flower, join_round, end_flat, 84.547, 0.35);
    test_one<polygon_type, polygon_type>("flower40", flower, join_round, end_flat, 87.665, 0.40);
    test_one<polygon_type, polygon_type>("flower45", flower, join_round, end_flat, 90.709, 0.45);
    test_one<polygon_type, polygon_type>("flower50", flower, join_round, end_flat, 93.680, 0.50);
    test_one<polygon_type, polygon_type>("flower55", flower, join_round, end_flat, 96.580, 0.55);
    test_one<polygon_type, polygon_type>("flower60", flower, join_round, end_flat, 99.408, 0.60);

    // Saw
    {
        // SQL Server:
        // 68.6258859984014 90.2254986930165 112.799509089077 136.392823913949 161.224547934625 187.427508982734
        //215.063576036522 244.167935815974 274.764905445676 306.878264367143 340.530496138041 375.720107548269
        int const n = 12;
        double expected_round[n] =
            {
                68.6252,  90.222, 112.792, 136.397, 161.230, 187.435,
                215.073, 244.179, 274.779, 306.894, 340.543, 375.734
            };
        double expected_miter[n] =
            {
                70.7706,  98.804, 132.101, 170.661, 214.484, 263.57,
                317.92,  377.532, 442.408, 512.546, 587.948, 668.613
            };

        for (int i = 1; i <= n; i++)
        {
            std::ostringstream out;
            out << "saw_" << i;
            test_one<polygon_type, polygon_type>(out.str(), saw, join_round, end_flat, expected_round[i - 1], double(i) / 2.0, -999, true, 0.1);
            test_one<polygon_type, polygon_type>(out.str(), saw, join_miter, end_flat, expected_miter[i - 1], double(i) / 2.0);
        }
    }

    // Bowl
    {
        // SQL Server values - see query below.
        //1 43.2425133175081 60.0257800296593 78.3497997564532 98.2145746255142 119.620102487345 142.482792724034
        //2 166.499856911107 191.763334982583 218.446279387336 246.615018368511 276.300134755606 307.518458532186

        int const n = 12;
        double expected_round[n] =
            {
                43.2423,  60.025,  78.3477,  98.2109, 119.614, 142.487,
                166.505, 191.77, 218.455, 246.625, 276.312, 307.532
            };
        double expected_miter[n] =
            {
                43.4895,  61.014,  80.5726,  102.166, 125.794, 151.374,
                178.599, 207.443, 237.904, 270.000, 304.0, 340.000
            };

        for (int i = 1; i <= n; i++)
        {
            std::ostringstream out;
            out << "bowl_" << i;
            test_one<polygon_type, polygon_type>(out.str(), bowl, join_round, end_flat, expected_round[i - 1], double(i) / 2.0, -999, true, 0.1);
            test_one<polygon_type, polygon_type>(out.str(), bowl, join_miter, end_flat, expected_miter[i - 1], double(i) / 2.0);
        }
    }
    test_one<polygon_type, polygon_type>("county1", county1, join_round, end_flat, 0.00114092, 0.01);
    test_one<polygon_type, polygon_type>("county1", county1, join_miter, end_flat, 0.00132859, 0.01);

    test_one<polygon_type, polygon_type>("parcel1_10", parcel1, join_round, end_flat, 7571.39121246337891, 10.0);
    test_one<polygon_type, polygon_type>("parcel1_10", parcel1, join_miter, end_flat, 8207.45314788818359, 10.0);
    test_one<polygon_type, polygon_type>("parcel1_20", parcel1, join_round, end_flat, 11648.0537185668945, 20.0);
    test_one<polygon_type, polygon_type>("parcel1_20", parcel1, join_miter, end_flat, 14184.0223083496094, 20.0);
    test_one<polygon_type, polygon_type>("parcel1_30", parcel1, join_round, end_flat, 16350.3611068725586, 30.0);
    test_one<polygon_type, polygon_type>("parcel1_30", parcel1, join_miter, end_flat, 22417.8007659912109, 30.0);

    test_one<polygon_type, polygon_type>("parcel2_10", parcel2, join_round, end_flat, 5000.85063171386719, 10.0);
    test_one<polygon_type, polygon_type>("parcel2_10", parcel2, join_miter, end_flat, 5091.12226867675781, 10.0);
    test_one<polygon_type, polygon_type>("parcel2_20", parcel2, join_round, end_flat, 9049.60844421386719, 20.0);
    test_one<polygon_type, polygon_type>("parcel2_20", parcel2, join_miter, end_flat, 9410.69154357910156, 20.0);
    test_one<polygon_type, polygon_type>("parcel2_30", parcel2, join_round, end_flat, 13726.3790588378906, 30.0);
    test_one<polygon_type, polygon_type>("parcel2_30", parcel2, join_miter, end_flat, 14535.2319564819336, 30.0);

    test_one<polygon_type, polygon_type>("parcel3_10", parcel3, join_round, end_flat, 19992.6824035644531, 10.0);
    test_one<polygon_type, polygon_type>("parcel3_10", parcel3, join_miter, end_flat, 20024.5579376220703, 10.0);
    test_one<polygon_type, polygon_type>("parcel3_20", parcel3, join_round, end_flat, 34505.0746192932129, 20.0);
    test_one<polygon_type, polygon_type>("parcel3_20", parcel3, join_miter, end_flat, 34633.2606201171875, 20.0);
    test_one<polygon_type, polygon_type>("parcel3_30", parcel3, join_round, end_flat, 45261.4196014404297, 30.0);
    test_one<polygon_type, polygon_type>("parcel3_30", parcel3, join_miter, end_flat, 45567.3875694274902, 30.0);

    test_one<polygon_type, polygon_type>("parcel3_bend_10", parcel3_bend, join_round, end_flat, 155.6188, 5.0);
    test_one<polygon_type, polygon_type>("parcel3_bend_10", parcel3_bend, join_round, end_flat, 458.4187, 10.0);
    test_one<polygon_type, polygon_type>("parcel3_bend_10", parcel3_bend, join_round, end_flat, 917.9747, 15.0);
    test_one<polygon_type, polygon_type>("parcel3_bend_10", parcel3_bend, join_round, end_flat, 1534.4795, 20.0);


    // Negative buffers making polygons smaller
    test_one<polygon_type, polygon_type>("simplex", simplex, join_round, end_flat, 7.04043, -0.5);
    test_one<polygon_type, polygon_type>("simplex", simplex, join_miter, end_flat, 7.04043, -0.5);
    test_one<polygon_type, polygon_type>("concave_simplex", concave_simplex, join_round, end_flat, 0.777987, -0.5);
    test_one<polygon_type, polygon_type>("concave_simplex", concave_simplex, join_miter, end_flat, 0.724208, -0.5);

    test_one<polygon_type, polygon_type>("donut_simplex3", donut_simplex, join_miter, end_flat, 19.7636, -0.3);
    test_one<polygon_type, polygon_type>("donut_simplex3", donut_simplex, join_round, end_flat, 19.8861, -0.3);
    test_one<polygon_type, polygon_type>("donut_simplex6", donut_simplex, join_miter, end_flat, 12.8920, -0.6);
    test_one<polygon_type, polygon_type>("donut_simplex6", donut_simplex, join_round, end_flat, 12.9157, -0.6);

<<<<<<< HEAD
#if defined(BOOST_GEOMETRY_BUFFER_INCLUDE_FAILING_TESTS)
    // Areas yet to be changed
    test_one<polygon_type, polygon_type>("ticket_10398_1_5", ticket_10398_1, join_miter, end_flat, 99, 0.5);
    test_one<polygon_type, polygon_type>("ticket_10398_1_25", ticket_10398_1, join_miter, end_flat, 99, 2.5);
    test_one<polygon_type, polygon_type>("ticket_10398_1_84", ticket_10398_1, join_miter, end_flat, 99, 8.4);

    test_one<polygon_type, polygon_type>("ticket_10398_2_45", ticket_10398_2, join_miter, end_flat, 99, 4.5);
    test_one<polygon_type, polygon_type>("ticket_10398_2_62", ticket_10398_2, join_miter, end_flat, 99, 6.2);
    test_one<polygon_type, polygon_type>("ticket_10398_2_73", ticket_10398_2, join_miter, end_flat, 99, 7.3);

    test_one<polygon_type, polygon_type>("ticket_10398_3_12", ticket_10398_3, join_miter, end_flat, 99, 1.2);
    test_one<polygon_type, polygon_type>("ticket_10398_3_35", ticket_10398_3, join_miter, end_flat, 99, 3.5);
    test_one<polygon_type, polygon_type>("ticket_10398_3_54", ticket_10398_3, join_miter, end_flat, 99, 5.4);

    test_one<polygon_type, polygon_type>("ticket_10398_4_30", ticket_10398_4, join_miter, end_flat, 99, 3.0);
    test_one<polygon_type, polygon_type>("ticket_10398_4_66", ticket_10398_4, join_miter, end_flat, 99, 6.6);
    test_one<polygon_type, polygon_type>("ticket_10398_4_91", ticket_10398_4, join_miter, end_flat, 99, 9.1);
#endif

    test_one<polygon_type, polygon_type>("ticket_10412", ticket_10412, join_miter, end_flat, 3109.6616, 1.5, -999, false);
=======
    test_one<polygon_type, polygon_type>("ticket_10398_1_5", ticket_10398_1, join_miter, end_flat, 494.7192, 0.5, -999, false);
    test_one<polygon_type, polygon_type>("ticket_10398_1_25", ticket_10398_1, join_miter, end_flat, 697.7798, 2.5, -999, false);
    test_one<polygon_type, polygon_type>("ticket_10398_1_84", ticket_10398_1, join_miter, end_flat, 1470.8096, 8.4, -999, false);

    test_one<polygon_type, polygon_type>("ticket_10398_2_45", ticket_10398_2, join_miter, end_flat, 535.4780, 4.5, -999, false);
    test_one<polygon_type, polygon_type>("ticket_10398_2_62", ticket_10398_2, join_miter, end_flat, 705.2046, 6.2, -999, false);
    test_one<polygon_type, polygon_type>("ticket_10398_2_73", ticket_10398_2, join_miter, end_flat, 827.3394, 7.3, -999, false);

    test_one<polygon_type, polygon_type>("ticket_10398_3_12", ticket_10398_3, join_miter, end_flat, 122.9443, 1.2, -999, false);
    test_one<polygon_type, polygon_type>("ticket_10398_3_35", ticket_10398_3, join_miter, end_flat, 258.2729, 3.5, -999, false);
    test_one<polygon_type, polygon_type>("ticket_10398_3_54", ticket_10398_3, join_miter, end_flat, 402.0571, 5.4, -999, false);

    test_one<polygon_type, polygon_type>("ticket_10398_4_30", ticket_10398_4, join_miter, end_flat, 257.9482, 3.0, -999, false);
    test_one<polygon_type, polygon_type>("ticket_10398_4_66", ticket_10398_4, join_miter, end_flat, 553.0112, 6.6, -999, false);
    test_one<polygon_type, polygon_type>("ticket_10398_4_91", ticket_10398_4, join_miter, end_flat, 819.1406, 9.1, -999, false);
>>>>>>> 14c31c31
}


#ifdef HAVE_TTMATH
#include <ttmath_stub.hpp>
#endif

int test_main(int, char* [])
{
    test_all<bg::model::point<double, 2, bg::cs::cartesian> >();
    //test_all<bg::model::point<tt, 2, bg::cs::cartesian> >();
    
    return 0;
}<|MERGE_RESOLUTION|>--- conflicted
+++ resolved
@@ -327,28 +327,6 @@
     test_one<polygon_type, polygon_type>("donut_simplex6", donut_simplex, join_miter, end_flat, 12.8920, -0.6);
     test_one<polygon_type, polygon_type>("donut_simplex6", donut_simplex, join_round, end_flat, 12.9157, -0.6);
 
-<<<<<<< HEAD
-#if defined(BOOST_GEOMETRY_BUFFER_INCLUDE_FAILING_TESTS)
-    // Areas yet to be changed
-    test_one<polygon_type, polygon_type>("ticket_10398_1_5", ticket_10398_1, join_miter, end_flat, 99, 0.5);
-    test_one<polygon_type, polygon_type>("ticket_10398_1_25", ticket_10398_1, join_miter, end_flat, 99, 2.5);
-    test_one<polygon_type, polygon_type>("ticket_10398_1_84", ticket_10398_1, join_miter, end_flat, 99, 8.4);
-
-    test_one<polygon_type, polygon_type>("ticket_10398_2_45", ticket_10398_2, join_miter, end_flat, 99, 4.5);
-    test_one<polygon_type, polygon_type>("ticket_10398_2_62", ticket_10398_2, join_miter, end_flat, 99, 6.2);
-    test_one<polygon_type, polygon_type>("ticket_10398_2_73", ticket_10398_2, join_miter, end_flat, 99, 7.3);
-
-    test_one<polygon_type, polygon_type>("ticket_10398_3_12", ticket_10398_3, join_miter, end_flat, 99, 1.2);
-    test_one<polygon_type, polygon_type>("ticket_10398_3_35", ticket_10398_3, join_miter, end_flat, 99, 3.5);
-    test_one<polygon_type, polygon_type>("ticket_10398_3_54", ticket_10398_3, join_miter, end_flat, 99, 5.4);
-
-    test_one<polygon_type, polygon_type>("ticket_10398_4_30", ticket_10398_4, join_miter, end_flat, 99, 3.0);
-    test_one<polygon_type, polygon_type>("ticket_10398_4_66", ticket_10398_4, join_miter, end_flat, 99, 6.6);
-    test_one<polygon_type, polygon_type>("ticket_10398_4_91", ticket_10398_4, join_miter, end_flat, 99, 9.1);
-#endif
-
-    test_one<polygon_type, polygon_type>("ticket_10412", ticket_10412, join_miter, end_flat, 3109.6616, 1.5, -999, false);
-=======
     test_one<polygon_type, polygon_type>("ticket_10398_1_5", ticket_10398_1, join_miter, end_flat, 494.7192, 0.5, -999, false);
     test_one<polygon_type, polygon_type>("ticket_10398_1_25", ticket_10398_1, join_miter, end_flat, 697.7798, 2.5, -999, false);
     test_one<polygon_type, polygon_type>("ticket_10398_1_84", ticket_10398_1, join_miter, end_flat, 1470.8096, 8.4, -999, false);
@@ -364,7 +342,8 @@
     test_one<polygon_type, polygon_type>("ticket_10398_4_30", ticket_10398_4, join_miter, end_flat, 257.9482, 3.0, -999, false);
     test_one<polygon_type, polygon_type>("ticket_10398_4_66", ticket_10398_4, join_miter, end_flat, 553.0112, 6.6, -999, false);
     test_one<polygon_type, polygon_type>("ticket_10398_4_91", ticket_10398_4, join_miter, end_flat, 819.1406, 9.1, -999, false);
->>>>>>> 14c31c31
+
+    test_one<polygon_type, polygon_type>("ticket_10412", ticket_10412, join_miter, end_flat, 3109.6616, 1.5, -999, false);
 }
 
 

// Boost.Geometry (aka GGL, Generic Geometry Library)

// Copyright (c) 2007-2012 Barend Gehrels, Amsterdam, the Netherlands.
// Copyright (c) 2008-2012 Bruno Lalande, Paris, France.
// Copyright (c) 2009-2012 Mateusz Loskot, London, UK.

// Parts of Boost.Geometry are redesigned from Geodan's Geographic Library
// (geolib/GGL), copyright (c) 1995-2010 Geodan, Amsterdam, the Netherlands.

// Use, modification and distribution is subject to the Boost Software License,
// Version 1.0. (See accompanying file LICENSE_1_0.txt or copy at
// http://www.boost.org/LICENSE_1_0.txt)


#ifndef GEOMETRY_TEST_GEOMETRY_TEST_COMMON_HPP
#define GEOMETRY_TEST_GEOMETRY_TEST_COMMON_HPP

#if defined(_MSC_VER)
// We deliberately mix float/double's  so turn off warnings
#pragma warning( disable : 4244 )
// For (new since Boost 1.40) warning in Boost.Test on putenv/posix
#pragma warning( disable : 4996 )

//#pragma warning( disable : 4305 )
#endif // defined(_MSC_VER)

#include <boost/config.hpp>


#if defined(BOOST_INTEL_CXX_VERSION)
#define BOOST_GEOMETRY_TEST_ONLY_ONE_TYPE
#endif


#include <boost/foreach.hpp>

#include <string_from_type.hpp>

// Include some always-included-for-testing files
#if ! defined(BOOST_GEOMETRY_NO_BOOST_TEST)

// Until Boost.Test fixes it, silence warning issued by clang:
// warning: unused variable 'check_is_close' [-Wunused-variable]
#ifdef __clang__
# pragma clang diagnostic push
# pragma clang diagnostic ignored "-Wunused-variable"
#endif

# include <boost/test/floating_point_comparison.hpp>
# include <boost/test/included/test_exec_monitor.hpp>
//#  include <boost/test/included/prg_exec_monitor.hpp>
# include <boost/test/impl/execution_monitor.ipp>

#ifdef __clang__
# pragma clang diagnostic pop
#endif

#endif


#if defined(HAVE_TTMATH)
#  include <boost/geometry/extensions/contrib/ttmath_stub.hpp>
#endif

#if defined(HAVE_CLN) || defined(HAVE_GMP)
#  include <boost/numeric_adaptor/numeric_adaptor.hpp>
#endif


#if defined(HAVE_GMP)
#  include <boost/numeric_adaptor/gmp_value_type.hpp>
#endif
#if defined(HAVE_CLN)
#  include <boost/numeric_adaptor/cln_value_type.hpp>
#endif

// For all tests:
// - do NOT use "using namespace boost::geometry" to make clear what is Boost.Geometry
// - use bg:: as short alias
#include <boost/geometry/core/coordinate_type.hpp>
#include <boost/geometry/core/closure.hpp>
#include <boost/geometry/core/point_order.hpp>
#include <boost/geometry/core/tag.hpp>
namespace bg = boost::geometry;
<<<<<<< HEAD


template <typename T>
struct string_from_type {};

template <> struct string_from_type<void>
{ static std::string name() { return "v"; }  };

template <> struct string_from_type<float>
{ static std::string name() { return "f"; }  };

template <> struct string_from_type<double>
{ static std::string name() { return "d"; }  };

template <> struct string_from_type<long double>
{ static std::string name() { return "e"; }  };

template <> struct string_from_type<int>
{ static std::string name() { return "i"; }  };

#if defined(HAVE_TTMATH)
    template <> struct string_from_type<ttmath_big>
    { static std::string name() { return "t"; }  };
#endif

#if defined(BOOST_RATIONAL_HPP) 
template <typename T> struct string_from_type<boost::rational<T> >
{ static std::string name() { return "r"; }  };
#endif


#if defined(HAVE_GMP)
    template <> struct string_from_type<boost::numeric_adaptor::gmp_value_type>
    { static std::string name() { return "g"; }  };
#endif

#if defined(HAVE_CLN)
    template <> struct string_from_type<boost::numeric_adaptor::cln_value_type>
    { static std::string name() { return "c"; }  };
#endif
=======
>>>>>>> 2ec55364


template <typename CoordinateType, typename T1, typename T2>
inline T1 if_typed_tt(T1 value_tt, T2 value)
{
#if defined(HAVE_TTMATH)
    return boost::is_same<CoordinateType, ttmath_big>::type::value ? value_tt : value;
#else
    boost::ignore_unused_variable_warning(value_tt);
    return value;
#endif
}

template <typename CoordinateType, typename Specified, typename T>
inline T if_typed(T value_typed, T value)
{
    return boost::is_same<CoordinateType, Specified>::value ? value_typed : value;
}

template <typename Geometry1, typename Geometry2>
inline std::string type_for_assert_message()
{
    bool const ccw =
        bg::point_order<Geometry1>::value == bg::counterclockwise
        || bg::point_order<Geometry2>::value == bg::counterclockwise;
    bool const open =
        bg::closure<Geometry1>::value == bg::open
        || bg::closure<Geometry2>::value == bg::open;

    std::ostringstream out;
    out << string_from_type<typename bg::coordinate_type<Geometry1>::type>::name()
        << (ccw ? " ccw" : "")
        << (open ? " open" : "");
    return out.str();
}

struct geographic_policy
{
    template <typename CoordinateType>
    static inline CoordinateType apply(CoordinateType const& value)
    {
        return value;
    }
};

struct mathematical_policy
{
    template <typename CoordinateType>
    static inline CoordinateType apply(CoordinateType const& value)
    {
        return 90 - value;
    }

<<<<<<< HEAD
=======
};



>>>>>>> 2ec55364
#endif // GEOMETRY_TEST_GEOMETRY_TEST_COMMON_HPP<|MERGE_RESOLUTION|>--- conflicted
+++ resolved
@@ -82,49 +82,6 @@
 #include <boost/geometry/core/point_order.hpp>
 #include <boost/geometry/core/tag.hpp>
 namespace bg = boost::geometry;
-<<<<<<< HEAD
-
-
-template <typename T>
-struct string_from_type {};
-
-template <> struct string_from_type<void>
-{ static std::string name() { return "v"; }  };
-
-template <> struct string_from_type<float>
-{ static std::string name() { return "f"; }  };
-
-template <> struct string_from_type<double>
-{ static std::string name() { return "d"; }  };
-
-template <> struct string_from_type<long double>
-{ static std::string name() { return "e"; }  };
-
-template <> struct string_from_type<int>
-{ static std::string name() { return "i"; }  };
-
-#if defined(HAVE_TTMATH)
-    template <> struct string_from_type<ttmath_big>
-    { static std::string name() { return "t"; }  };
-#endif
-
-#if defined(BOOST_RATIONAL_HPP) 
-template <typename T> struct string_from_type<boost::rational<T> >
-{ static std::string name() { return "r"; }  };
-#endif
-
-
-#if defined(HAVE_GMP)
-    template <> struct string_from_type<boost::numeric_adaptor::gmp_value_type>
-    { static std::string name() { return "g"; }  };
-#endif
-
-#if defined(HAVE_CLN)
-    template <> struct string_from_type<boost::numeric_adaptor::cln_value_type>
-    { static std::string name() { return "c"; }  };
-#endif
-=======
->>>>>>> 2ec55364
 
 
 template <typename CoordinateType, typename T1, typename T2>
@@ -178,11 +135,8 @@
         return 90 - value;
     }
 
-<<<<<<< HEAD
-=======
 };
 
 
 
->>>>>>> 2ec55364
 #endif // GEOMETRY_TEST_GEOMETRY_TEST_COMMON_HPP